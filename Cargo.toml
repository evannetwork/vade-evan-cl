--- conflicted
+++ resolved
@@ -53,17 +53,13 @@
 vade = { path = "../vade", version = "0.0.8" }
 vade-evan-substrate = { path = "../vade-evan-substrate", version = "0.0.1" }
 ###################################################################### feature specific dependencies
-tokio = { version = "1.7.1", optional = true }
+tokio = { version = "0.2.22", optional = true }
 # only compatible with feature "ursa/portable"
 # ursa = { version = "0.3.5",  default-features = false }
 # also compatible with feature "ursa/portable_native"
 # ursa = { path = "./../ursa/libursa", default-features = false }
 # also compatible with feature "ursa/portable_native"
-<<<<<<< HEAD
-ursa = { git = "https://github.com/evannetwork/ursa", branch = "portable-native-0.3.2",  default-features = false }
-=======
 ursa = { git = "https://github.com/evannetwork/ursa", branch = "portable-native",  default-features = false }
->>>>>>> 1fc01c71
 
 [target.'cfg(not(target_arch = "wasm32"))'.dependencies]
 chrono = { version = "0.4.11",  default-features = false, features=["wasm-bindgen", "clock", "js-sys"] }
@@ -79,7 +75,7 @@
 
 [dev-dependencies]
 regex = { version = "1.3.7" }
-tokio = { version = "1.7.1", features = ["macros", "rt-multi-thread"] }
+tokio = { version = "0.2.21", features = ["macros", "rt-threaded"] }
 utilities = { path = "utilities" }
 
 [target.'cfg(target_arch = "wasm32")'.dev-dependencies]
