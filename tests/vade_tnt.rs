/*
  Copyright (c) 2018-present evan GmbH.

  Licensed under the Apache License, Version 2.0 (the "License");
  you may not use this file except in compliance with the License.
  You may obtain a copy of the License at

      http://www.apache.org/licenses/LICENSE-2.0

  Unless required by applicable law or agreed to in writing, software
  distributed under the License is distributed on an "AS IS" BASIS,
  WITHOUT WARRANTIES OR CONDITIONS OF ANY KIND, either express or implied.
  See the License for the specific language governing permissions and
  limitations under the License.
*/

extern crate vade;
extern crate vade_evan;
extern crate vade_tnt;

mod test_data;

use std::collections::HashMap;
use vade::plugin::rust_storage_cache::RustStorageCache;
use vade_tnt::resolver::SubstrateDidResolverEvan;
use serde_json::Value;
use test_data::{
  ISSUER_DID,
  EXAMPLE_CREDENTIAL_SCHEMA_DID,
  SUBJECT_DID,
  CREDENTIAL_DEFINITION_DID,
  EXAMPLE_CREDENTIAL_SCHEMA,
  ISSUER_PUBLIC_KEY_DID,
  ISSUER_PRIVATE_KEY,
  EXAMPLE_GENERATED_DID,
  EXAMPLE_CREDENTIAL_DEFINITION,
  EXAMPLE_CREDENTIAL_DEFINITION_PRIVATE_KEY,
<<<<<<< HEAD
  EXAMPLE_REVOCATION_REGISTRY_DEFINITION_DID,
  SCHEMA_NAME,
  SCHEMA_DESCRIPTION,
  SCHEMA_PROPERTIES,
  SCHEMA_REQUIRED_PROPERTIES
=======
>>>>>>> 25a61d9d
};
use ursa::bn::BigNumber;
use vade::{
    Vade,
};
use ursa::cl::CredentialSecretsBlindingFactors;
use vade_tnt::{
    VadeTnt,
    IssueCredentialResult,
    CreateRevocationRegistryDefinitionResult,
    application::issuer::Issuer,
    application::prover::Prover,
    application::datatypes::{
        Credential,
        CredentialDefinition,
        CredentialOffer,
        CredentialPrivateKey,
        CredentialProposal,
        CredentialRequest,
        CredentialSchema,
        MasterSecret,
        ProofPresentation,
        ProofRequest,
        ProofVerification,
        RevocationKeyPrivate,
        RevocationRegistryDefinition,
        RevocationIdInformation
    },
};

// TODO: Test multi-proof presentations
// TODO: Test revocation
// TODO: Test multiple sequential proofings of same credential
// TODO: Test proving after revoking another credential of the same registry

#[tokio::test]
async fn vade_tnt_can_be_registered_as_plugin () -> Result<(), Box<dyn std::error::Error>>{
    let mut vade = get_vade();

    // run test
    let message_str = r###"{
        "type": "createCredentialProposal",
        "data": {}
    }"###;
    let results = vade.send_message(message_str).await;

    // check results
    match results {
      Ok(_) => panic!("test should have failed"),
      Err(_) => (),
    };

    Ok(())
}


#[tokio::test]
async fn vade_tnt_can_create_schema () -> Result<(), Box<dyn std::error::Error>>{
    let mut vade = get_vade();

    // run test
    let result: CredentialSchema = create_credential_schema(&mut vade).await?;

    Ok(())
}

#[tokio::test]
async fn vade_tnt_can_propose_credentials () -> Result<(), Box<dyn std::error::Error>>{
    let mut vade = get_vade();
    let schema: CredentialSchema = create_credential_schema(&mut vade).await?;
    let (definition, _) = create_credential_definition(&mut vade, schema.id.clone()).await?;

    // run test
<<<<<<< HEAD
    let result: CredentialProposal = create_credential_proposal(&mut vade, schema.id.clone()).await?;
    assert_eq!(result.issuer, ISSUER_DID);
    assert_eq!(result.subject, SUBJECT_DID);
    assert_eq!(result.schema, schema.id.clone());
=======
    let schema: CredentialSchema = serde_json::from_str(&EXAMPLE_CREDENTIAL_SCHEMA).unwrap();
    let result: CredentialProposal = create_credential_proposal(&mut vade, &schema).await?;
    println!("{}", serde_json::to_string(&result).unwrap());
    assert_eq!(result.issuer, ISSUER_DID);
    assert_eq!(result.subject, SUBJECT_DID);
    assert_eq!(result.schema, EXAMPLE_CREDENTIAL_SCHEMA_DID);
>>>>>>> 25a61d9d
    assert_eq!(result.r#type, "EvanZKPCredentialProposal");

    Ok(())
}

#[tokio::test]
async fn vade_tnt_can_offer_credentials () -> Result<(), Box<dyn std::error::Error>>{
    let mut vade = get_vade();

<<<<<<< HEAD
    let schema: CredentialSchema = create_credential_schema(&mut vade).await?;
    let (definition, _) = create_credential_definition(&mut vade, schema.id.clone()).await?;
    let proposal: CredentialProposal = create_credential_proposal(&mut vade, schema.id.clone()).await?;
=======
    let schema: CredentialSchema = serde_json::from_str(&EXAMPLE_CREDENTIAL_SCHEMA).unwrap();
    let proposal: CredentialProposal = create_credential_proposal(&mut vade, &schema).await?;
>>>>>>> 25a61d9d

    // run test
    let result: CredentialOffer = create_credential_offer(&mut vade, &proposal, definition.id.clone()).await?;
    println!("{}", serde_json::to_string(&result).unwrap());

    assert_eq!(result.issuer, ISSUER_DID);
    assert_eq!(result.subject, SUBJECT_DID);
    assert_eq!(result.r#type, "EvanZKPCredentialOffering");
<<<<<<< HEAD
    assert_eq!(result.schema, schema.id.clone());
    assert_eq!(result.credential_definition, definition.id.clone());
=======
    assert_eq!(result.schema, EXAMPLE_CREDENTIAL_SCHEMA_DID);
    assert_eq!(result.credential_definition, CREDENTIAL_DEFINITION_DID);
>>>>>>> 25a61d9d
    assert_ne!(result.nonce, BigNumber::from_dec("0").unwrap());

    Ok(())
}

#[tokio::test]
async fn vade_tnt_can_request_credentials () -> Result<(), Box<dyn std::error::Error>>{
    let mut vade = get_vade();

<<<<<<< HEAD
    let schema: CredentialSchema = create_credential_schema(&mut vade).await?;
    let (definition, _) = create_credential_definition(&mut vade, schema.id.clone()).await?;
    let proposal: CredentialProposal = create_credential_proposal(&mut vade, schema.id.clone()).await?;
    let offer: CredentialOffer = create_credential_offer(&mut vade, &proposal, definition.id.clone()).await?;
=======
    let schema: CredentialSchema = serde_json::from_str(&EXAMPLE_CREDENTIAL_SCHEMA).unwrap();
    let proposal: CredentialProposal = create_credential_proposal(&mut vade, &schema).await?;
    let offer: CredentialOffer = create_credential_offer(&mut vade, &proposal).await?;
    let (definition, _) = create_credential_definition().unwrap();
>>>>>>> 25a61d9d
    let master_secret = ursa::cl::prover::Prover::new_master_secret().unwrap();

    // run test
    let (result, _) = create_credential_request(&mut vade, &definition, &offer, &master_secret).await?;
    println!("{}", serde_json::to_string(&result).unwrap());

    // check results
    assert_eq!(result.subject, SUBJECT_DID);
    assert_eq!(result.credential_definition, definition.id.clone());
    assert_eq!(result.schema, schema.id.clone());
    assert_eq!(result.r#type, "EvanZKPCredentialRequest");

    Ok(())
}

#[tokio::test]
async fn vade_tnt_can_issue_credentials () -> Result<(), Box<dyn std::error::Error>>{
    let mut vade = get_vade();

<<<<<<< HEAD
    let schema: CredentialSchema = create_credential_schema(&mut vade).await?;
    let (definition, credential_private_key) = create_credential_definition(&mut vade, schema.id.clone()).await?;
    let proposal: CredentialProposal = create_credential_proposal(&mut vade, schema.id.clone()).await?;
    let offer: CredentialOffer = create_credential_offer(&mut vade, &proposal, definition.id.clone()).await?;
    let master_secret = ursa::cl::prover::Prover::new_master_secret().unwrap();
    let request: CredentialRequest = create_credential_request(&mut vade, &definition, &offer, &master_secret).await?;

    

    let rev_reg_def: CreateRevocationRegistryDefinitionResult
        = create_revocation_registry_definition(&mut vade, definition.id.clone(), 42).await?;

    // run test
    let (result, _): (Credential, _) = issue_credential(
        &mut vade,
        &definition,
        &credential_private_key,
        &request,
        &rev_reg_def.private_key,
        &rev_reg_def.revocation_info,
        &schema
=======
    let schema: CredentialSchema = serde_json::from_str(&EXAMPLE_CREDENTIAL_SCHEMA).unwrap();

    let proposal: CredentialProposal = create_credential_proposal(&mut vade, &schema).await?;

    let offer: CredentialOffer = create_credential_offer(&mut vade, &proposal).await?;

    let (definition, credential_private_key) = create_credential_definition().unwrap();

    let master_secret = ursa::cl::prover::Prover::new_master_secret().unwrap();
    let (request, _) = create_credential_request(&mut vade, &definition, &offer, &master_secret).await?;

    let (revocation_registry_definition, revocation_key_private, revocation_info):
        (RevocationRegistryDefinition, RevocationKeyPrivate, RevocationIdInformation)
        = Issuer::create_revocation_registry_definition(
            EXAMPLE_GENERATED_DID,
            &definition,
            ISSUER_PUBLIC_KEY_DID,
            ISSUER_PRIVATE_KEY,
            42,
        );

    // run test
    let (result, _): (Credential, _) = issue_credential(
      &mut vade,
      &definition,
      &credential_private_key,
      &request,
      &revocation_key_private,
      &revocation_info,
      &revocation_registry_definition
>>>>>>> 25a61d9d
    ).await?;
    println!("{}", serde_json::to_string(&result).unwrap());

    // check results
    assert_eq!(result.issuer, ISSUER_DID);

    Ok(())
}

#[tokio::test]
async fn vade_tnt_can_request_proof () -> Result<(), Box<dyn std::error::Error>>{
    let mut vade = get_vade();

    let schema: CredentialSchema = create_credential_schema(&mut vade).await?;

    // run test
<<<<<<< HEAD
    let result: ProofRequest = request_proof(&mut vade, schema.id.clone()).await?;
=======
    let schema: CredentialSchema = serde_json::from_str(&EXAMPLE_CREDENTIAL_SCHEMA).unwrap();
    let result: ProofRequest = request_proof(&mut vade, &schema).await?;
>>>>>>> 25a61d9d
    println!("{}", serde_json::to_string(&result).unwrap());

    // check results
    assert_eq!(result.verifier, ISSUER_DID);
    assert_eq!(result.prover, SUBJECT_DID);
    assert_eq!(result.sub_proof_requests.len(), 1);
    assert_eq!(result.sub_proof_requests[0].schema, schema.id.clone());
    assert_eq!(result.sub_proof_requests[0].revealed_attributes.len(), 1);
    assert_eq!(result.sub_proof_requests[0].revealed_attributes[0], "test_property_string");

    Ok(())
}

#[tokio::test]
async fn vade_tnt_can_present_proofs () -> Result<(), Box<dyn std::error::Error>>{
    let mut vade = get_vade();

<<<<<<< HEAD
    let schema: CredentialSchema = create_credential_schema(&mut vade).await?;
    let (definition, credential_private_key) = create_credential_definition(&mut vade, schema.id.clone()).await?;
    let proof_request: ProofRequest = request_proof(&mut vade, schema.id.clone()).await?;
    let proposal: CredentialProposal = create_credential_proposal(&mut vade, schema.id.clone()).await?;
    let offer: CredentialOffer = create_credential_offer(&mut vade, &proposal, definition.id.clone()).await?;
=======
    let (definition, credential_private_key) = create_credential_definition().unwrap();
    let schema: CredentialSchema = serde_json::from_str(&EXAMPLE_CREDENTIAL_SCHEMA).unwrap();
    let proof_request: ProofRequest = request_proof(&mut vade, &schema).await?;

    let proposal: CredentialProposal = create_credential_proposal(&mut vade, &schema).await?;
    let offer: CredentialOffer = create_credential_offer(&mut vade, &proposal).await?;
>>>>>>> 25a61d9d
    let master_secret = ursa::cl::prover::Prover::new_master_secret().unwrap();
    let (request, _) = create_credential_request(&mut vade, &definition, &offer, &master_secret).await?;

<<<<<<< HEAD
    let rev_reg_def: CreateRevocationRegistryDefinitionResult
        = create_revocation_registry_definition(&mut vade, definition.id.clone(), 42).await?;

    let (credential, _) : (Credential, _) = issue_credential(&mut vade, &definition, &credential_private_key, &request, &rev_reg_def.private_key, &rev_reg_def.revocation_info, &schema).await?;

    let revocation_registry_definition: RevocationRegistryDefinition = serde_json::from_str(
        &vade.get_did_document(
          &rev_reg_def.revocation_info.definition_id
        ).await?
      ).unwrap();
=======
    let (revocation_registry_definition, revocation_key_private, revocation_info):
        (RevocationRegistryDefinition, RevocationKeyPrivate, RevocationIdInformation)
        = Issuer::create_revocation_registry_definition(
            EXAMPLE_GENERATED_DID,
            &definition,
            ISSUER_PUBLIC_KEY_DID,
            ISSUER_PRIVATE_KEY,
            42,
        );
    let (credential, _) : (Credential, _) = issue_credential(
      &mut vade,
      &definition,
      &credential_private_key,
      &request,
      &revocation_key_private,
       &revocation_info,
      &revocation_registry_definition
    ).await?;
>>>>>>> 25a61d9d

    // run test
    let result: ProofPresentation = present_proof(
        &mut vade,
        &proof_request,
        &credential,
        &definition,
        &schema,
        &revocation_registry_definition,
        &master_secret,
    ).await?;
    println!("{}", serde_json::to_string(&result).unwrap());

    // check result
    assert_eq!(result.r#type.len(), 1);
    assert_eq!(result.r#type[0], "VerifiablePresentation");
    assert_eq!(result.verifiable_credential.len(), 1);

    Ok(())
}

#[tokio::test]
async fn vade_tnt_can_verify_proof () -> Result<(), Box<dyn std::error::Error>>{
    let mut vade = get_vade();

<<<<<<< HEAD
    let schema: CredentialSchema = create_credential_schema(&mut vade).await?;
    let (definition, credential_private_key) = create_credential_definition(&mut vade, schema.id.clone()).await?;
    let proof_request: ProofRequest = request_proof(&mut vade, schema.id.clone()).await?;
    let master_secret = ursa::cl::prover::Prover::new_master_secret().unwrap();
    let proposal: CredentialProposal = create_credential_proposal(&mut vade, schema.id.clone()).await?;
    let offer: CredentialOffer = create_credential_offer(&mut vade, &proposal, definition.id.clone()).await?;
    let request: CredentialRequest = create_credential_request(&mut vade, &definition, &offer, &master_secret).await?;
    

    let rev_reg_def: CreateRevocationRegistryDefinitionResult
        = create_revocation_registry_definition(&mut vade, definition.id.clone(), 42).await?;
    let (credential, _): (Credential, _) = issue_credential(&mut vade, &definition, &credential_private_key, &request, &rev_reg_def.private_key, &rev_reg_def.revocation_info, &schema).await?;
    let revocation_registry_definition: RevocationRegistryDefinition = serde_json::from_str(
        &vade.get_did_document(
          &rev_reg_def.revocation_info.definition_id
        ).await?
    ).unwrap();
=======
    let (definition, credential_private_key) = create_credential_definition().unwrap();
    let schema: CredentialSchema = serde_json::from_str(&EXAMPLE_CREDENTIAL_SCHEMA).unwrap();
    let master_secret = ursa::cl::prover::Prover::new_master_secret().unwrap();

    let proof_request: ProofRequest = request_proof(&mut vade, &schema).await?;

    let proposal: CredentialProposal = create_credential_proposal(&mut vade, &schema).await?;
    let offer: CredentialOffer = create_credential_offer(&mut vade, &proposal).await?;
    let (request, blinding_factors) = create_credential_request(&mut vade, &definition, &offer, &master_secret).await?;

    let (revocation_registry_definition, revocation_key_private, revocation_info):
        (RevocationRegistryDefinition, RevocationKeyPrivate, RevocationIdInformation)
        = Issuer::create_revocation_registry_definition(
            EXAMPLE_GENERATED_DID,
            &definition,
            ISSUER_PUBLIC_KEY_DID,
            ISSUER_PRIVATE_KEY,
            42,
        );
    let (mut credential, _): (Credential, _) = issue_credential(
      &mut vade,
      &definition,
      &credential_private_key,
      &request,
      &revocation_key_private,
      &revocation_info,
      &revocation_registry_definition
    ).await?;

    Prover::post_process_credential_signature(
      &mut credential,
      &request,
      &definition,
      blinding_factors,
      &master_secret,
      &revocation_registry_definition
    );
>>>>>>> 25a61d9d

    let presented_proof: ProofPresentation = present_proof(
        &mut vade,
        &proof_request,
        &credential,
        &definition,
        &schema,
        &revocation_registry_definition,
        &master_secret,
    ).await?;

    // run test
    let result: ProofVerification = verify_proof(
        &mut vade,
        &presented_proof,
        &proof_request,
        &definition,
        &schema,
        &revocation_registry_definition
    ).await?;
    println!("{}", serde_json::to_string(&result).unwrap());

    // check results
    assert_ne!(result.status, "rejected");

    Ok(())
}

async fn create_credential_offer(vade: &mut Vade, proposal: &CredentialProposal, credential_definition_did: String) -> Result<CredentialOffer, Box<dyn std::error::Error>> {
    let message_str = format!(r###"{{
      "type": "createCredentialOffer",
      "data": {}
    }}"###, serde_json::to_string(&proposal).unwrap());
    let mut message_value: Value = serde_json::from_str(&message_str).unwrap();
    message_value["data"]["credentialDefinition"] = Value::from(credential_definition_did);
    let message_str = serde_json::to_string(&message_value).unwrap();

    let results = vade.send_message(&message_str).await?;

    // check results
    assert_eq!(results.len(), 1);
    let result: CredentialOffer = serde_json::from_str(results[0].as_ref().unwrap()).unwrap();
    // println!("{}", serde_json::to_string(&result).unwrap());

    Ok(result)
}

<<<<<<< HEAD
async fn create_credential_proposal (vade: &mut Vade, schema_did: String) -> Result<CredentialProposal, Box<dyn std::error::Error>> {
=======
async fn create_credential_proposal (vade: &mut Vade, schema: &CredentialSchema) -> Result<CredentialProposal, Box<dyn std::error::Error>> {
>>>>>>> 25a61d9d
    let message_str = format!(r###"{{
      "type": "createCredentialProposal",
      "data": {{
        "issuer": "{}",
        "subject": "{}",
        "schema": "{}"
      }}
<<<<<<< HEAD
    }}"###, ISSUER_DID, SUBJECT_DID, schema_did);
=======
    }}"###, ISSUER_DID, SUBJECT_DID, schema.id);
>>>>>>> 25a61d9d
    let results = vade.send_message(&message_str).await?;

    // check results
    assert_eq!(results.len(), 1);
    let result: CredentialProposal = serde_json::from_str(results[0].as_ref().unwrap()).unwrap();

    Ok(result)
}

async fn create_credential_request(
    vade: &mut Vade,
    definition: &CredentialDefinition,
    offer: &CredentialOffer,
    master_secret: &MasterSecret,
  ) -> Result<(CredentialRequest, CredentialSecretsBlindingFactors), Box<dyn std::error::Error>> {
    let message_str = format!(r###"{{
        "type": "requestCredential",
        "data": {{
            "credentialOffering": {},
            "credentialDefinition": {},
            "masterSecret": {},
            "credentialValues": {{
                "test_property_string": "test_property_string_value"
            }}
        }}
    }}"###, serde_json::to_string(&offer).unwrap(), serde_json::to_string(&definition).unwrap(), serde_json::to_string(&master_secret).unwrap());
    println!("{}", &message_str);
    let results = vade.send_message(&message_str).await?;

    // check results
    assert_eq!(results.len(), 1);
    println!("{}", serde_json::to_string(&results[0]).unwrap());
    let (result, blinding_factors): (CredentialRequest, CredentialSecretsBlindingFactors) = serde_json::from_str(results[0].as_ref().unwrap()).unwrap();

    Ok((result, blinding_factors))
}

async fn issue_credential(
    vade: &mut Vade,
    definition: &CredentialDefinition,
    credential_private_key: &CredentialPrivateKey,
    request: &CredentialRequest,
    revocation_key_private: &RevocationKeyPrivate,
    revocation_info: &RevocationIdInformation,
<<<<<<< HEAD
    schema: &CredentialSchema,
=======
    revocation_definition: &RevocationRegistryDefinition
>>>>>>> 25a61d9d
    ) -> Result<(Credential, RevocationIdInformation), Box<dyn std::error::Error>> {
    let message_str = format!(
      r###"{{
        "type": "issueCredential",
        "data": {{
          "issuer": "{}",
          "subject": "{}",
          "credentialRequest": {},
          "credentialDefinition": {},
          "credentialPrivateKey": {},
          "credentialRevocationDefinition": {},
          "revocationPrivateKey": {},
          "revocationInformation": {}
        }}
    }}"###,
    ISSUER_DID,
    SUBJECT_DID,
    serde_json::to_string(&request).unwrap(),
    serde_json::to_string(&definition).unwrap(),
    serde_json::to_string(&credential_private_key).unwrap(),
<<<<<<< HEAD
    serde_json::to_string(&schema).unwrap(),
    revocation_info.definition_id,
=======
    serde_json::to_string(&revocation_definition.id).unwrap(),
>>>>>>> 25a61d9d
    serde_json::to_string(&revocation_key_private).unwrap(),
    serde_json::to_string(&revocation_info).unwrap(),
  );
  println!("{}", &message_str);
  let results = vade.send_message(&message_str).await?;

  // check results
  assert_eq!(results.len(), 1);
  println!("{}", serde_json::to_string(&results[0]).unwrap());
  let result: IssueCredentialResult = serde_json::from_str(results[0].as_ref().unwrap()).unwrap();

  Ok((result.credential, result.revocation_info))
}

<<<<<<< HEAD
async fn request_proof(vade: &mut Vade, schema_did: String) -> Result<ProofRequest, Box<dyn std::error::Error>> {
=======
async fn request_proof(vade: &mut Vade, schema: &CredentialSchema) -> Result<ProofRequest, Box<dyn std::error::Error>> {
>>>>>>> 25a61d9d
    let message_str = format!(
    r###"{{
        "type": "requestProof",
        "data": {{
            "verifierDid": "{}",
            "proverDid": "{}",
            "subProofRequests": [{{
                "schema": "{}",
                "revealedAttributes": ["test_property_string"]
            }}]
        }}
    }}"###,
    ISSUER_DID,
    SUBJECT_DID,
<<<<<<< HEAD
    schema_did,
=======
    schema.id,
>>>>>>> 25a61d9d
    );
    println!("{}", &message_str);
    let results = vade.send_message(&message_str).await?;

    // check results
    assert_eq!(results.len(), 1);
    println!("{}", serde_json::to_string(&results[0]).unwrap());
    let result: ProofRequest = serde_json::from_str(results[0].as_ref().unwrap()).unwrap();

    Ok(result)
}

async fn present_proof(
  vade: &mut Vade,
  proof_request: &ProofRequest,
  credential: &Credential,
  definition: &CredentialDefinition,
  schema: &CredentialSchema,
  revocation_registry: &RevocationRegistryDefinition,
  master_secret: &MasterSecret,
) -> Result<ProofPresentation, Box<dyn std::error::Error>> {
  let schema_did = &proof_request.sub_proof_requests[0].schema;
  let mut credential_definitions: HashMap<String, CredentialDefinition> = HashMap::new();
  credential_definitions.insert(
      schema_did.clone(),
      serde_json::from_str(&serde_json::to_string(&definition).unwrap()).unwrap(),
  );
  let mut credentials: HashMap<String, Credential> = HashMap::new();
  credentials.insert(
      schema_did.clone(),
      serde_json::from_str(&serde_json::to_string(&credential).unwrap()).unwrap(),
  );
  let mut credential_schemas: HashMap<String, CredentialSchema> = HashMap::new();
  credential_schemas.insert(
      schema_did.clone(),
      serde_json::from_str(&serde_json::to_string(&schema).unwrap()).unwrap(),
  );
  let mut revocation_registries: HashMap<String, RevocationRegistryDefinition> = HashMap::new();
  revocation_registries.insert(
      schema_did.clone(),
      serde_json::from_str(&serde_json::to_string(&revocation_registry).unwrap()).unwrap(),
  );
  let message_str = format!(
      r###"{{
          "type": "presentProof",
          "data": {{
              "proofRequest": {},
              "credentials": {},
              "credentialDefinitions": {},
              "credentialSchemas": {},
              "revocationRegistries": {},
              "masterSecret": {}
          }}
      }}"###,
      serde_json::to_string(&proof_request).unwrap(),
      serde_json::to_string(&credentials).unwrap(),
      serde_json::to_string(&credential_definitions).unwrap(),
      serde_json::to_string(&credential_schemas).unwrap(),
      serde_json::to_string(&revocation_registries).unwrap(),
      serde_json::to_string(&master_secret).unwrap(),
  );
  println!("{}", &message_str);
  let results = vade.send_message(&message_str).await?;

  // check results
  assert_eq!(results.len(), 1);
  println!("{}", serde_json::to_string(&results[0]).unwrap());
  let result: ProofPresentation = serde_json::from_str(results[0].as_ref().unwrap()).unwrap();

  Ok(result)
}

async fn verify_proof(
    vade: &mut Vade,
    presented_proof: &ProofPresentation,
    proof_request: &ProofRequest,
    definition: &CredentialDefinition,
    schema: &CredentialSchema,
    revocation_registry_definition: &RevocationRegistryDefinition
) -> Result<ProofVerification, Box<dyn std::error::Error>> {
    let message_str = format!(
        r###"{{
            "type": "verifyProof",
            "data": {{
                "presentedProof": {},
                "proofRequest": {},
                "credentialDefinition": {},
                "credentialSchema": {},
                "revocationRegistryDefinition": {}
            }}
        }}"###,
        serde_json::to_string(presented_proof).unwrap(),
        serde_json::to_string(proof_request).unwrap(),
        serde_json::to_string(definition).unwrap(),
        serde_json::to_string(schema).unwrap(),
        serde_json::to_string(revocation_registry_definition).unwrap(),
    );
    println!("{}", &message_str);
    let results = vade.send_message(&message_str).await?;

    // check results
    assert_eq!(results.len(), 1);
    println!("{}", serde_json::to_string(&results[0]).unwrap());
    let result: ProofVerification = serde_json::from_str(results[0].as_ref().unwrap()).unwrap();

    Ok(result)
}

fn get_vade() -> Vade {
    // vade to work with
    // let substrate_resolver = SubstrateDidResolverEvan::new();
    let substrate_resolver = RustStorageCache::new();
    let substrate_message_handler = SubstrateDidResolverEvan::new();
    let mut internal_vade = Vade::new();
    internal_vade.register_did_resolver(Box::from(substrate_resolver));
    internal_vade.register_message_consumer(&vec!["generateDid".to_owned()], Box::from(substrate_message_handler));

    let tnt = VadeTnt::new(internal_vade);
    let mut vade = Vade::new();
    vade.register_message_consumer(
      &vec![
        "createCredentialSchema",
        "createCredentialDefinition",
        "createCredentialProposal",
        "createCredentialOffer",
        "createRevocationRegistryDefinition",
        "requestCredential",
        "issueCredential",
        "requestProof",
        "presentProof",
        "verifyProof",
      ].iter().map(|&x| String::from(x)).collect(),
      Box::from(tnt),
    );

    return vade;
}

async fn create_credential_definition(vade: &mut Vade, schema_did: String) -> Result<(CredentialDefinition, CredentialPrivateKey), Box<dyn std::error::Error>> {
    let message_str = format!(r###"{{
      "type": "createCredentialDefinition",
      "data": {{
        "schemaDid": "{}",
        "issuerDid": "{}",
        "issuerPublicKeyDid": "{}",
        "issuerProvingKey": "{}"
      }}
    }}"###, schema_did, ISSUER_DID, ISSUER_PUBLIC_KEY_DID, ISSUER_PRIVATE_KEY);
    let results = vade.send_message(&message_str).await?;

    // check results
    assert_eq!(results.len(), 1);
    let result: (CredentialDefinition, CredentialPrivateKey) = serde_json::from_str(results[0].as_ref().unwrap()).unwrap();
    println!("CRED DEF: {}", results[0].as_ref().unwrap());
    Ok(result)
    /*Ok(Issuer::create_credential_definition(
        EXAMPLE_GENERATED_DID,
        ISSUER_DID,
        &serde_json::from_str(&EXAMPLE_CREDENTIAL_SCHEMA).unwrap(),
        ISSUER_PUBLIC_KEY_DID,
        ISSUER_PRIVATE_KEY,
    ))*/
 }


async fn create_credential_schema(vade: &mut Vade) -> Result<CredentialSchema, Box<dyn std::error::Error>> {
  let message_str = format!(r###"{{
    "type": "createCredentialSchema",
    "data": {{
      "issuer": "{}",
      "schemaName": "{}",
      "description": "{}",
      "properties": {},
      "requiredProperties": {},
      "allowAdditionalProperties": false,
      "issuerPublicKeyDid": "{}",
      "issuerProvingKey": "{}"
    }}
  }}"###, ISSUER_DID, SCHEMA_NAME, SCHEMA_DESCRIPTION, SCHEMA_PROPERTIES, SCHEMA_REQUIRED_PROPERTIES, ISSUER_PUBLIC_KEY_DID, ISSUER_PRIVATE_KEY);
  let results = vade.send_message(&message_str).await?;

  // check results
  assert_eq!(results.len(), 1);

  
  let result: CredentialSchema = serde_json::from_str(results[0].as_ref().unwrap()).unwrap();
  println!("schema {:#?}", results[0].as_ref().unwrap());
  Ok(result)
}


async fn create_revocation_registry_definition(vade: &mut Vade, credential_definition_did: String, max_credential_count: u32) -> Result<CreateRevocationRegistryDefinitionResult, Box<dyn std::error::Error>> {
    let message_str = format!(r###"{{
      "type": "createRevocationRegistryDefinition",
      "data": {{
        "credentialDefinition": "{}",
        "issuerPublicKeyDid": "{}",
        "issuerProvingKey": "{}",
        "maximumCredentialCount": {}
      }}
    }}"###, credential_definition_did, ISSUER_PUBLIC_KEY_DID, ISSUER_PRIVATE_KEY, max_credential_count);
    let results = vade.send_message(&message_str).await?;
  
    // check results
    assert_eq!(results.len(), 1);

    let result: CreateRevocationRegistryDefinitionResult = serde_json::from_str(results[0].as_ref().unwrap()).unwrap();
    Ok(result)
  }<|MERGE_RESOLUTION|>--- conflicted
+++ resolved
@@ -35,14 +35,11 @@
   EXAMPLE_GENERATED_DID,
   EXAMPLE_CREDENTIAL_DEFINITION,
   EXAMPLE_CREDENTIAL_DEFINITION_PRIVATE_KEY,
-<<<<<<< HEAD
   EXAMPLE_REVOCATION_REGISTRY_DEFINITION_DID,
   SCHEMA_NAME,
   SCHEMA_DESCRIPTION,
   SCHEMA_PROPERTIES,
   SCHEMA_REQUIRED_PROPERTIES
-=======
->>>>>>> 25a61d9d
 };
 use ursa::bn::BigNumber;
 use vade::{
@@ -113,22 +110,13 @@
 async fn vade_tnt_can_propose_credentials () -> Result<(), Box<dyn std::error::Error>>{
     let mut vade = get_vade();
     let schema: CredentialSchema = create_credential_schema(&mut vade).await?;
-    let (definition, _) = create_credential_definition(&mut vade, schema.id.clone()).await?;
-
-    // run test
-<<<<<<< HEAD
-    let result: CredentialProposal = create_credential_proposal(&mut vade, schema.id.clone()).await?;
-    assert_eq!(result.issuer, ISSUER_DID);
-    assert_eq!(result.subject, SUBJECT_DID);
-    assert_eq!(result.schema, schema.id.clone());
-=======
-    let schema: CredentialSchema = serde_json::from_str(&EXAMPLE_CREDENTIAL_SCHEMA).unwrap();
+
+    // run test
     let result: CredentialProposal = create_credential_proposal(&mut vade, &schema).await?;
     println!("{}", serde_json::to_string(&result).unwrap());
     assert_eq!(result.issuer, ISSUER_DID);
     assert_eq!(result.subject, SUBJECT_DID);
-    assert_eq!(result.schema, EXAMPLE_CREDENTIAL_SCHEMA_DID);
->>>>>>> 25a61d9d
+    assert_eq!(result.schema, schema.id.clone());
     assert_eq!(result.r#type, "EvanZKPCredentialProposal");
 
     Ok(())
@@ -138,29 +126,19 @@
 async fn vade_tnt_can_offer_credentials () -> Result<(), Box<dyn std::error::Error>>{
     let mut vade = get_vade();
 
-<<<<<<< HEAD
     let schema: CredentialSchema = create_credential_schema(&mut vade).await?;
-    let (definition, _) = create_credential_definition(&mut vade, schema.id.clone()).await?;
-    let proposal: CredentialProposal = create_credential_proposal(&mut vade, schema.id.clone()).await?;
-=======
-    let schema: CredentialSchema = serde_json::from_str(&EXAMPLE_CREDENTIAL_SCHEMA).unwrap();
+    let (definition, _) = create_credential_definition(&mut vade, &schema).await?;
     let proposal: CredentialProposal = create_credential_proposal(&mut vade, &schema).await?;
->>>>>>> 25a61d9d
-
-    // run test
-    let result: CredentialOffer = create_credential_offer(&mut vade, &proposal, definition.id.clone()).await?;
+
+    // run test
+    let result: CredentialOffer = create_credential_offer(&mut vade, &proposal, &definition).await?;
     println!("{}", serde_json::to_string(&result).unwrap());
 
     assert_eq!(result.issuer, ISSUER_DID);
     assert_eq!(result.subject, SUBJECT_DID);
     assert_eq!(result.r#type, "EvanZKPCredentialOffering");
-<<<<<<< HEAD
     assert_eq!(result.schema, schema.id.clone());
     assert_eq!(result.credential_definition, definition.id.clone());
-=======
-    assert_eq!(result.schema, EXAMPLE_CREDENTIAL_SCHEMA_DID);
-    assert_eq!(result.credential_definition, CREDENTIAL_DEFINITION_DID);
->>>>>>> 25a61d9d
     assert_ne!(result.nonce, BigNumber::from_dec("0").unwrap());
 
     Ok(())
@@ -170,17 +148,10 @@
 async fn vade_tnt_can_request_credentials () -> Result<(), Box<dyn std::error::Error>>{
     let mut vade = get_vade();
 
-<<<<<<< HEAD
     let schema: CredentialSchema = create_credential_schema(&mut vade).await?;
-    let (definition, _) = create_credential_definition(&mut vade, schema.id.clone()).await?;
-    let proposal: CredentialProposal = create_credential_proposal(&mut vade, schema.id.clone()).await?;
-    let offer: CredentialOffer = create_credential_offer(&mut vade, &proposal, definition.id.clone()).await?;
-=======
-    let schema: CredentialSchema = serde_json::from_str(&EXAMPLE_CREDENTIAL_SCHEMA).unwrap();
+    let (definition, _) = create_credential_definition(&mut vade, &schema).await?;
     let proposal: CredentialProposal = create_credential_proposal(&mut vade, &schema).await?;
-    let offer: CredentialOffer = create_credential_offer(&mut vade, &proposal).await?;
-    let (definition, _) = create_credential_definition().unwrap();
->>>>>>> 25a61d9d
+    let offer: CredentialOffer = create_credential_offer(&mut vade, &proposal, &definition).await?;
     let master_secret = ursa::cl::prover::Prover::new_master_secret().unwrap();
 
     // run test
@@ -200,49 +171,19 @@
 async fn vade_tnt_can_issue_credentials () -> Result<(), Box<dyn std::error::Error>>{
     let mut vade = get_vade();
 
-<<<<<<< HEAD
     let schema: CredentialSchema = create_credential_schema(&mut vade).await?;
-    let (definition, credential_private_key) = create_credential_definition(&mut vade, schema.id.clone()).await?;
-    let proposal: CredentialProposal = create_credential_proposal(&mut vade, schema.id.clone()).await?;
-    let offer: CredentialOffer = create_credential_offer(&mut vade, &proposal, definition.id.clone()).await?;
-    let master_secret = ursa::cl::prover::Prover::new_master_secret().unwrap();
-    let request: CredentialRequest = create_credential_request(&mut vade, &definition, &offer, &master_secret).await?;
-
-    
-
-    let rev_reg_def: CreateRevocationRegistryDefinitionResult
-        = create_revocation_registry_definition(&mut vade, definition.id.clone(), 42).await?;
-
-    // run test
-    let (result, _): (Credential, _) = issue_credential(
-        &mut vade,
-        &definition,
-        &credential_private_key,
-        &request,
-        &rev_reg_def.private_key,
-        &rev_reg_def.revocation_info,
-        &schema
-=======
-    let schema: CredentialSchema = serde_json::from_str(&EXAMPLE_CREDENTIAL_SCHEMA).unwrap();
+
+    let (definition, credential_private_key) = create_credential_definition(&mut vade, &schema).await?;
 
     let proposal: CredentialProposal = create_credential_proposal(&mut vade, &schema).await?;
 
-    let offer: CredentialOffer = create_credential_offer(&mut vade, &proposal).await?;
-
-    let (definition, credential_private_key) = create_credential_definition().unwrap();
+    let offer: CredentialOffer = create_credential_offer(&mut vade, &proposal, &definition).await?;
 
     let master_secret = ursa::cl::prover::Prover::new_master_secret().unwrap();
     let (request, _) = create_credential_request(&mut vade, &definition, &offer, &master_secret).await?;
 
-    let (revocation_registry_definition, revocation_key_private, revocation_info):
-        (RevocationRegistryDefinition, RevocationKeyPrivate, RevocationIdInformation)
-        = Issuer::create_revocation_registry_definition(
-            EXAMPLE_GENERATED_DID,
-            &definition,
-            ISSUER_PUBLIC_KEY_DID,
-            ISSUER_PRIVATE_KEY,
-            42,
-        );
+    let rev_reg_def: CreateRevocationRegistryDefinitionResult
+        = create_revocation_registry_definition(&mut vade, &definition, 42).await?;
 
     // run test
     let (result, _): (Credential, _) = issue_credential(
@@ -250,10 +191,9 @@
       &definition,
       &credential_private_key,
       &request,
-      &revocation_key_private,
-      &revocation_info,
-      &revocation_registry_definition
->>>>>>> 25a61d9d
+      &rev_reg_def.private_key,
+      &rev_reg_def.revocation_info,
+      &rev_reg_def.revocation_registry_definition
     ).await?;
     println!("{}", serde_json::to_string(&result).unwrap());
 
@@ -270,12 +210,7 @@
     let schema: CredentialSchema = create_credential_schema(&mut vade).await?;
 
     // run test
-<<<<<<< HEAD
-    let result: ProofRequest = request_proof(&mut vade, schema.id.clone()).await?;
-=======
-    let schema: CredentialSchema = serde_json::from_str(&EXAMPLE_CREDENTIAL_SCHEMA).unwrap();
     let result: ProofRequest = request_proof(&mut vade, &schema).await?;
->>>>>>> 25a61d9d
     println!("{}", serde_json::to_string(&result).unwrap());
 
     // check results
@@ -293,54 +228,26 @@
 async fn vade_tnt_can_present_proofs () -> Result<(), Box<dyn std::error::Error>>{
     let mut vade = get_vade();
 
-<<<<<<< HEAD
     let schema: CredentialSchema = create_credential_schema(&mut vade).await?;
-    let (definition, credential_private_key) = create_credential_definition(&mut vade, schema.id.clone()).await?;
-    let proof_request: ProofRequest = request_proof(&mut vade, schema.id.clone()).await?;
-    let proposal: CredentialProposal = create_credential_proposal(&mut vade, schema.id.clone()).await?;
-    let offer: CredentialOffer = create_credential_offer(&mut vade, &proposal, definition.id.clone()).await?;
-=======
-    let (definition, credential_private_key) = create_credential_definition().unwrap();
-    let schema: CredentialSchema = serde_json::from_str(&EXAMPLE_CREDENTIAL_SCHEMA).unwrap();
+    let (definition, credential_private_key) = create_credential_definition(&mut vade, &schema).await?;
     let proof_request: ProofRequest = request_proof(&mut vade, &schema).await?;
-
     let proposal: CredentialProposal = create_credential_proposal(&mut vade, &schema).await?;
-    let offer: CredentialOffer = create_credential_offer(&mut vade, &proposal).await?;
->>>>>>> 25a61d9d
+    let offer: CredentialOffer = create_credential_offer(&mut vade, &proposal, &definition).await?;
     let master_secret = ursa::cl::prover::Prover::new_master_secret().unwrap();
     let (request, _) = create_credential_request(&mut vade, &definition, &offer, &master_secret).await?;
 
-<<<<<<< HEAD
     let rev_reg_def: CreateRevocationRegistryDefinitionResult
-        = create_revocation_registry_definition(&mut vade, definition.id.clone(), 42).await?;
-
-    let (credential, _) : (Credential, _) = issue_credential(&mut vade, &definition, &credential_private_key, &request, &rev_reg_def.private_key, &rev_reg_def.revocation_info, &schema).await?;
-
-    let revocation_registry_definition: RevocationRegistryDefinition = serde_json::from_str(
-        &vade.get_did_document(
-          &rev_reg_def.revocation_info.definition_id
-        ).await?
-      ).unwrap();
-=======
-    let (revocation_registry_definition, revocation_key_private, revocation_info):
-        (RevocationRegistryDefinition, RevocationKeyPrivate, RevocationIdInformation)
-        = Issuer::create_revocation_registry_definition(
-            EXAMPLE_GENERATED_DID,
-            &definition,
-            ISSUER_PUBLIC_KEY_DID,
-            ISSUER_PRIVATE_KEY,
-            42,
-        );
+        = create_revocation_registry_definition(&mut vade, &definition, 42).await?;
+
     let (credential, _) : (Credential, _) = issue_credential(
       &mut vade,
       &definition,
       &credential_private_key,
       &request,
-      &revocation_key_private,
-       &revocation_info,
-      &revocation_registry_definition
+      &rev_reg_def.private_key, 
+      &rev_reg_def.revocation_info, 
+      &rev_reg_def.revocation_registry_definition
     ).await?;
->>>>>>> 25a61d9d
 
     // run test
     let result: ProofPresentation = present_proof(
@@ -349,7 +256,7 @@
         &credential,
         &definition,
         &schema,
-        &revocation_registry_definition,
+        &rev_reg_def.revocation_registry_definition,
         &master_secret,
     ).await?;
     println!("{}", serde_json::to_string(&result).unwrap());
@@ -366,63 +273,32 @@
 async fn vade_tnt_can_verify_proof () -> Result<(), Box<dyn std::error::Error>>{
     let mut vade = get_vade();
 
-<<<<<<< HEAD
     let schema: CredentialSchema = create_credential_schema(&mut vade).await?;
-    let (definition, credential_private_key) = create_credential_definition(&mut vade, schema.id.clone()).await?;
-    let proof_request: ProofRequest = request_proof(&mut vade, schema.id.clone()).await?;
+    let (definition, credential_private_key) = create_credential_definition(&mut vade, &schema).await?;
+    let proof_request: ProofRequest = request_proof(&mut vade, &schema).await?;
     let master_secret = ursa::cl::prover::Prover::new_master_secret().unwrap();
-    let proposal: CredentialProposal = create_credential_proposal(&mut vade, schema.id.clone()).await?;
-    let offer: CredentialOffer = create_credential_offer(&mut vade, &proposal, definition.id.clone()).await?;
-    let request: CredentialRequest = create_credential_request(&mut vade, &definition, &offer, &master_secret).await?;
-    
-
+    let proposal: CredentialProposal = create_credential_proposal(&mut vade, &schema).await?;
+    let offer: CredentialOffer = create_credential_offer(&mut vade, &proposal, &definition).await?;
+    let (request, _) = create_credential_request(&mut vade, &definition, &offer, &master_secret).await?;
+
+
+    //let (revocation_registry_definition, revocation_key_private, revocation_info):
+    //(RevocationRegistryDefinition, RevocationKeyPrivate, RevocationIdInformation)
     let rev_reg_def: CreateRevocationRegistryDefinitionResult
-        = create_revocation_registry_definition(&mut vade, definition.id.clone(), 42).await?;
-    let (credential, _): (Credential, _) = issue_credential(&mut vade, &definition, &credential_private_key, &request, &rev_reg_def.private_key, &rev_reg_def.revocation_info, &schema).await?;
+        = create_revocation_registry_definition(&mut vade, &definition, 42).await?;
+    let (credential, _): (Credential, _) = issue_credential(
+        &mut vade, &definition, 
+        &credential_private_key, 
+        &request, 
+        &rev_reg_def.private_key, 
+        &rev_reg_def.revocation_info, 
+        &rev_reg_def.revocation_registry_definition
+    ).await?;
     let revocation_registry_definition: RevocationRegistryDefinition = serde_json::from_str(
         &vade.get_did_document(
           &rev_reg_def.revocation_info.definition_id
         ).await?
     ).unwrap();
-=======
-    let (definition, credential_private_key) = create_credential_definition().unwrap();
-    let schema: CredentialSchema = serde_json::from_str(&EXAMPLE_CREDENTIAL_SCHEMA).unwrap();
-    let master_secret = ursa::cl::prover::Prover::new_master_secret().unwrap();
-
-    let proof_request: ProofRequest = request_proof(&mut vade, &schema).await?;
-
-    let proposal: CredentialProposal = create_credential_proposal(&mut vade, &schema).await?;
-    let offer: CredentialOffer = create_credential_offer(&mut vade, &proposal).await?;
-    let (request, blinding_factors) = create_credential_request(&mut vade, &definition, &offer, &master_secret).await?;
-
-    let (revocation_registry_definition, revocation_key_private, revocation_info):
-        (RevocationRegistryDefinition, RevocationKeyPrivate, RevocationIdInformation)
-        = Issuer::create_revocation_registry_definition(
-            EXAMPLE_GENERATED_DID,
-            &definition,
-            ISSUER_PUBLIC_KEY_DID,
-            ISSUER_PRIVATE_KEY,
-            42,
-        );
-    let (mut credential, _): (Credential, _) = issue_credential(
-      &mut vade,
-      &definition,
-      &credential_private_key,
-      &request,
-      &revocation_key_private,
-      &revocation_info,
-      &revocation_registry_definition
-    ).await?;
-
-    Prover::post_process_credential_signature(
-      &mut credential,
-      &request,
-      &definition,
-      blinding_factors,
-      &master_secret,
-      &revocation_registry_definition
-    );
->>>>>>> 25a61d9d
 
     let presented_proof: ProofPresentation = present_proof(
         &mut vade,
@@ -430,7 +306,7 @@
         &credential,
         &definition,
         &schema,
-        &revocation_registry_definition,
+        &rev_reg_def.revocation_registry_definition,
         &master_secret,
     ).await?;
 
@@ -441,7 +317,7 @@
         &proof_request,
         &definition,
         &schema,
-        &revocation_registry_definition
+        &rev_reg_def.revocation_registry_definition
     ).await?;
     println!("{}", serde_json::to_string(&result).unwrap());
 
@@ -451,13 +327,13 @@
     Ok(())
 }
 
-async fn create_credential_offer(vade: &mut Vade, proposal: &CredentialProposal, credential_definition_did: String) -> Result<CredentialOffer, Box<dyn std::error::Error>> {
+async fn create_credential_offer(vade: &mut Vade, proposal: &CredentialProposal, credential_definition: &CredentialDefinition) -> Result<CredentialOffer, Box<dyn std::error::Error>> {
     let message_str = format!(r###"{{
       "type": "createCredentialOffer",
       "data": {}
     }}"###, serde_json::to_string(&proposal).unwrap());
     let mut message_value: Value = serde_json::from_str(&message_str).unwrap();
-    message_value["data"]["credentialDefinition"] = Value::from(credential_definition_did);
+    message_value["data"]["credentialDefinition"] = Value::from(credential_definition.id.clone());
     let message_str = serde_json::to_string(&message_value).unwrap();
 
     let results = vade.send_message(&message_str).await?;
@@ -470,11 +346,7 @@
     Ok(result)
 }
 
-<<<<<<< HEAD
-async fn create_credential_proposal (vade: &mut Vade, schema_did: String) -> Result<CredentialProposal, Box<dyn std::error::Error>> {
-=======
 async fn create_credential_proposal (vade: &mut Vade, schema: &CredentialSchema) -> Result<CredentialProposal, Box<dyn std::error::Error>> {
->>>>>>> 25a61d9d
     let message_str = format!(r###"{{
       "type": "createCredentialProposal",
       "data": {{
@@ -482,11 +354,7 @@
         "subject": "{}",
         "schema": "{}"
       }}
-<<<<<<< HEAD
-    }}"###, ISSUER_DID, SUBJECT_DID, schema_did);
-=======
     }}"###, ISSUER_DID, SUBJECT_DID, schema.id);
->>>>>>> 25a61d9d
     let results = vade.send_message(&message_str).await?;
 
     // check results
@@ -531,11 +399,7 @@
     request: &CredentialRequest,
     revocation_key_private: &RevocationKeyPrivate,
     revocation_info: &RevocationIdInformation,
-<<<<<<< HEAD
-    schema: &CredentialSchema,
-=======
     revocation_definition: &RevocationRegistryDefinition
->>>>>>> 25a61d9d
     ) -> Result<(Credential, RevocationIdInformation), Box<dyn std::error::Error>> {
     let message_str = format!(
       r###"{{
@@ -556,12 +420,7 @@
     serde_json::to_string(&request).unwrap(),
     serde_json::to_string(&definition).unwrap(),
     serde_json::to_string(&credential_private_key).unwrap(),
-<<<<<<< HEAD
-    serde_json::to_string(&schema).unwrap(),
-    revocation_info.definition_id,
-=======
     serde_json::to_string(&revocation_definition.id).unwrap(),
->>>>>>> 25a61d9d
     serde_json::to_string(&revocation_key_private).unwrap(),
     serde_json::to_string(&revocation_info).unwrap(),
   );
@@ -576,11 +435,7 @@
   Ok((result.credential, result.revocation_info))
 }
 
-<<<<<<< HEAD
-async fn request_proof(vade: &mut Vade, schema_did: String) -> Result<ProofRequest, Box<dyn std::error::Error>> {
-=======
 async fn request_proof(vade: &mut Vade, schema: &CredentialSchema) -> Result<ProofRequest, Box<dyn std::error::Error>> {
->>>>>>> 25a61d9d
     let message_str = format!(
     r###"{{
         "type": "requestProof",
@@ -595,11 +450,7 @@
     }}"###,
     ISSUER_DID,
     SUBJECT_DID,
-<<<<<<< HEAD
-    schema_did,
-=======
     schema.id,
->>>>>>> 25a61d9d
     );
     println!("{}", &message_str);
     let results = vade.send_message(&message_str).await?;
@@ -711,7 +562,7 @@
 fn get_vade() -> Vade {
     // vade to work with
     // let substrate_resolver = SubstrateDidResolverEvan::new();
-    let substrate_resolver = RustStorageCache::new();
+    let substrate_resolver = SubstrateDidResolverEvan::new();
     let substrate_message_handler = SubstrateDidResolverEvan::new();
     let mut internal_vade = Vade::new();
     internal_vade.register_did_resolver(Box::from(substrate_resolver));
@@ -738,7 +589,7 @@
     return vade;
 }
 
-async fn create_credential_definition(vade: &mut Vade, schema_did: String) -> Result<(CredentialDefinition, CredentialPrivateKey), Box<dyn std::error::Error>> {
+async fn create_credential_definition(vade: &mut Vade, schema: &CredentialSchema) -> Result<(CredentialDefinition, CredentialPrivateKey), Box<dyn std::error::Error>> {
     let message_str = format!(r###"{{
       "type": "createCredentialDefinition",
       "data": {{
@@ -747,7 +598,7 @@
         "issuerPublicKeyDid": "{}",
         "issuerProvingKey": "{}"
       }}
-    }}"###, schema_did, ISSUER_DID, ISSUER_PUBLIC_KEY_DID, ISSUER_PRIVATE_KEY);
+    }}"###, schema.id, ISSUER_DID, ISSUER_PUBLIC_KEY_DID, ISSUER_PRIVATE_KEY);
     let results = vade.send_message(&message_str).await?;
 
     // check results
@@ -784,14 +635,14 @@
   // check results
   assert_eq!(results.len(), 1);
 
-  
+
   let result: CredentialSchema = serde_json::from_str(results[0].as_ref().unwrap()).unwrap();
   println!("schema {:#?}", results[0].as_ref().unwrap());
   Ok(result)
 }
 
 
-async fn create_revocation_registry_definition(vade: &mut Vade, credential_definition_did: String, max_credential_count: u32) -> Result<CreateRevocationRegistryDefinitionResult, Box<dyn std::error::Error>> {
+async fn create_revocation_registry_definition(vade: &mut Vade, credential_definition: &CredentialDefinition, max_credential_count: u32) -> Result<CreateRevocationRegistryDefinitionResult, Box<dyn std::error::Error>> {
     let message_str = format!(r###"{{
       "type": "createRevocationRegistryDefinition",
       "data": {{
@@ -800,9 +651,9 @@
         "issuerProvingKey": "{}",
         "maximumCredentialCount": {}
       }}
-    }}"###, credential_definition_did, ISSUER_PUBLIC_KEY_DID, ISSUER_PRIVATE_KEY, max_credential_count);
+    }}"###, credential_definition.id, ISSUER_PUBLIC_KEY_DID, ISSUER_PRIVATE_KEY, max_credential_count);
     let results = vade.send_message(&message_str).await?;
-  
+
     // check results
     assert_eq!(results.len(), 1);
 
