--- conflicted
+++ resolved
@@ -216,12 +216,7 @@
         &rev_reg_def.private_key,
         &rev_reg_def.revocation_info,
         &rev_reg_def.revocation_registry_definition,
-<<<<<<< HEAD
-=======
-        &blinding_factors,
-        &master_secret,
         None,
->>>>>>> 08d4941e
     )
     .await?;
 
@@ -232,7 +227,48 @@
 }
 
 #[tokio::test]
-<<<<<<< HEAD
+async fn can_issue_credentials_with_issued_at() -> Result<(), Box<dyn Error>> {
+    let mut vade = get_vade();
+
+    let schema: CredentialSchema = create_credential_schema(&mut vade).await?;
+
+    let (definition, credential_private_key) =
+        create_credential_definition(&mut vade, &schema).await?;
+
+    let proposal: CredentialProposal = create_credential_proposal(&mut vade, &schema).await?;
+
+    let offer: CredentialOffer = create_credential_offer(&mut vade, &proposal, &definition).await?;
+
+    let master_secret = ursa::cl::prover::Prover::new_master_secret().unwrap();
+    let (request, _blinding_factors) =
+        create_credential_request(&mut vade, &schema, &offer, &master_secret).await?;
+
+    let rev_reg_def: CreateRevocationRegistryDefinitionResult =
+        create_revocation_registry_definition(&mut vade, &definition, 42).await?;
+
+    let issuance_date = "2112-12-12T12:12:12.000Z";
+
+    // run test
+    let (result, _, _): (Credential, _, _) = issue_credential(
+        &mut vade,
+        &definition,
+        &credential_private_key,
+        &request,
+        &rev_reg_def.private_key,
+        &rev_reg_def.revocation_info,
+        &rev_reg_def.revocation_registry_definition,
+        Some(issuance_date.to_string()),
+    )
+    .await?;
+
+    // check results
+    assert_eq!(result.issuer, ISSUER_DID);
+    assert_eq!(result.issuance_date, issuance_date);
+
+    Ok(())
+}
+
+#[tokio::test]
 async fn can_finish_credentials() -> Result<(), Box<dyn Error>> {
     let mut vade = get_vade();
 
@@ -242,35 +278,13 @@
     let proposal: CredentialProposal = create_credential_proposal(&mut vade, &schema).await?;
     let offer: CredentialOffer = create_credential_offer(&mut vade, &proposal, &definition).await?;
     let master_secret = create_master_secret(&mut vade).await?;
-=======
-async fn can_issue_credentials_with_issued_at() -> Result<(), Box<dyn Error>> {
-    let mut vade = get_vade();
-
-    let schema: CredentialSchema = create_credential_schema(&mut vade).await?;
-
-    let (definition, credential_private_key) =
-        create_credential_definition(&mut vade, &schema).await?;
-
-    let proposal: CredentialProposal = create_credential_proposal(&mut vade, &schema).await?;
-
-    let offer: CredentialOffer = create_credential_offer(&mut vade, &proposal, &definition).await?;
-
-    let master_secret = ursa::cl::prover::Prover::new_master_secret().unwrap();
->>>>>>> 08d4941e
     let (request, blinding_factors) =
         create_credential_request(&mut vade, &schema, &offer, &master_secret).await?;
 
     let rev_reg_def: CreateRevocationRegistryDefinitionResult =
         create_revocation_registry_definition(&mut vade, &definition, 42).await?;
 
-<<<<<<< HEAD
     let (credential, revocation_state, _): (Credential, RevocationState, _) = issue_credential(
-=======
-    let issuance_date = "2112-12-12T12:12:12.000Z";
-
-    // run test
-    let (result, _, _): (Credential, _, _) = issue_credential(
->>>>>>> 08d4941e
         &mut vade,
         &definition,
         &credential_private_key,
@@ -278,7 +292,7 @@
         &rev_reg_def.private_key,
         &rev_reg_def.revocation_info,
         &rev_reg_def.revocation_registry_definition,
-<<<<<<< HEAD
+        None,
     )
     .await?;
 
@@ -311,17 +325,6 @@
         serde_json::to_string(&finished_credential.proof)?,
         serde_json::to_string(&credential.proof)?,
     );
-=======
-        &blinding_factors,
-        &master_secret,
-        Some(issuance_date.to_string()),
-    )
-    .await?;
-
-    // check results
-    assert_eq!(result.issuer, ISSUER_DID);
-    assert_eq!(result.issuance_date, issuance_date);
->>>>>>> 08d4941e
 
     Ok(())
 }
@@ -374,6 +377,7 @@
         &rev_reg_def.private_key,
         &rev_reg_def.revocation_info,
         &rev_reg_def.revocation_registry_definition,
+        None,
     )
     .await?;
 
@@ -384,11 +388,7 @@
         &rev_reg_def.revocation_registry_definition.id,
         &blinding_factors,
         &master_secret,
-<<<<<<< HEAD
         &revocation_state,
-=======
-        None,
->>>>>>> 08d4941e
     )
     .await?;
 
@@ -435,6 +435,7 @@
         &rev_reg_def.private_key,
         &rev_reg_def.revocation_info,
         &rev_reg_def.revocation_registry_definition,
+        None,
     )
     .await?;
 
@@ -445,11 +446,7 @@
         &rev_reg_def.revocation_registry_definition.id,
         &blinding_factors,
         &master_secret,
-<<<<<<< HEAD
         &revocation_state,
-=======
-        None,
->>>>>>> 08d4941e
     )
     .await?;
 
@@ -497,6 +494,7 @@
         &rev_reg_def.private_key,
         &rev_reg_def.revocation_info,
         &rev_reg_def.revocation_registry_definition,
+        None,
     )
     .await?;
 
@@ -507,11 +505,7 @@
         &rev_reg_def.revocation_registry_definition.id,
         &blinding_factors,
         &master_secret,
-<<<<<<< HEAD
         &revocation_state,
-=======
-        None,
->>>>>>> 08d4941e
     )
     .await?;
 
@@ -595,6 +589,7 @@
         &rev_reg_def.private_key,
         &rev_reg_def.revocation_info,
         &rev_reg_def.revocation_registry_definition,
+        None,
     )
     .await?;
 
@@ -605,11 +600,7 @@
         &rev_reg_def.revocation_registry_definition.id,
         &blinding_factors,
         &master_secret,
-<<<<<<< HEAD
         &revocation_state,
-=======
-        None,
->>>>>>> 08d4941e
     )
     .await?;
 
@@ -664,6 +655,7 @@
         &revocation_key_private,
         &revocation_info,
         &revocation_registry_definition,
+        None,
     )
     .await?;
 
@@ -674,11 +666,7 @@
         &revocation_registry_definition.id,
         &blinding_factors,
         &master_secret,
-<<<<<<< HEAD
         &revocation_state,
-=======
-        None,
->>>>>>> 08d4941e
     )
     .await?;
 
@@ -743,6 +731,7 @@
         &revocation_key_private,
         &revocation_info,
         &revocation_registry_definition,
+        None,
     )
     .await?;
 
@@ -753,11 +742,7 @@
         &revocation_registry_definition.id,
         &blinding_factors,
         &master_secret,
-<<<<<<< HEAD
         &revocation_state,
-=======
-        None,
->>>>>>> 08d4941e
     )
     .await?;
 
@@ -780,6 +765,7 @@
         &revocation_key_private,
         &revocation_info,
         &revocation_registry_definition,
+        None,
     )
     .await?;
 
@@ -790,11 +776,7 @@
         &revocation_registry_definition.id,
         &other_blinding_factors,
         &master_secret,
-<<<<<<< HEAD
         &other_revocation_state,
-=======
-        None,
->>>>>>> 08d4941e
     )
     .await?;
 
@@ -865,6 +847,7 @@
         &revocation_key_private,
         &revocation_info,
         &revocation_registry_definition,
+        None,
     )
     .await?;
 
@@ -875,11 +858,7 @@
         &revocation_registry_definition.id,
         &blinding_factors,
         &master_secret,
-<<<<<<< HEAD
         &revocation_state,
-=======
-        None,
->>>>>>> 08d4941e
     )
     .await?;
 
@@ -905,6 +884,7 @@
         &revocation_key_private,
         &revocation_info,
         &updated_registry,
+        None,
     )
     .await?;
 
@@ -915,11 +895,7 @@
         &updated_registry.id,
         &blinding_factors,
         &master_secret,
-<<<<<<< HEAD
         &other_revocation_state,
-=======
-        None,
->>>>>>> 08d4941e
     )
     .await?;
 
@@ -942,6 +918,7 @@
         &revocation_key_private,
         &revocation_info,
         &updated_registry,
+        None,
     )
     .await?;
 
@@ -952,11 +929,7 @@
         &updated_registry.id,
         &blinding_factors,
         &master_secret,
-<<<<<<< HEAD
         &third_revocation_state,
-=======
-        None,
->>>>>>> 08d4941e
     )
     .await?;
 
@@ -1273,12 +1246,7 @@
     revocation_key_private: &RevocationKeyPrivate,
     revocation_info: &RevocationIdInformation,
     revocation_definition: &RevocationRegistryDefinition,
-<<<<<<< HEAD
-=======
-    blinding_factors: &CredentialSecretsBlindingFactors,
-    master_secret: &MasterSecret,
     issuance_date: Option<String>,
->>>>>>> 08d4941e
 ) -> Result<(Credential, RevocationState, RevocationIdInformation), Box<dyn Error>> {
     let payload = format!(
         r###"{{
@@ -1289,14 +1257,8 @@
             "credentialPrivateKey": {},
             "credentialRevocationDefinition": "{}",
             "revocationPrivateKey": {},
-<<<<<<< HEAD
-            "revocationInformation": {}
-=======
             "revocationInformation": {},
-            "blindingFactors": {},
-            "masterSecret": {},
             "issuanceDate": {}
->>>>>>> 08d4941e
         }}"###,
         ISSUER_DID,
         SUBJECT_DID,
@@ -1306,12 +1268,7 @@
         &revocation_definition.id,
         serde_json::to_string(&revocation_key_private).unwrap(),
         serde_json::to_string(&revocation_info).unwrap(),
-<<<<<<< HEAD
-=======
-        serde_json::to_string(&blinding_factors).unwrap(),
-        serde_json::to_string(&master_secret).unwrap(),
         serde_json::to_string(&issuance_date).unwrap(),
->>>>>>> 08d4941e
     );
     let results = vade
         .vc_zkp_issue_credential(EVAN_METHOD, TYPE_OPTIONS, &payload)
