/*
  Copyright (c) 2018-present evan GmbH.

  Licensed under the Apache License, Version 2.0 (the "License");
  you may not use this file except in compliance with the License.
  You may obtain a copy of the License at

      http://www.apache.org/licenses/LICENSE-2.0

  Unless required by applicable law or agreed to in writing, software
  distributed under the License is distributed on an "AS IS" BASIS,
  WITHOUT WARRANTIES OR CONDITIONS OF ANY KIND, either express or implied.
  See the License for the specific language governing permissions and
  limitations under the License.
*/

use crate::{
    application::{
        datatypes::{
            Credential,
            CredentialDefinition,
            CredentialOffer,
            CredentialRequest,
            CredentialSchema,
            CredentialSchemaReference,
            CredentialSignature,
            CredentialSubject,
            DeltaHistory,
            EncodedCredentialValue,
            RevocationIdInformation,
            RevocationRegistryDefinition,
            RevocationState,
            SchemaProperty,
        },
        prover::Prover,
    },
    crypto::{crypto_issuer::Issuer as CryptoIssuer, crypto_utils::create_assertion_proof},
    utils::utils::{generate_uuid, get_now_as_iso_string},
};
use std::{
    collections::{HashMap, HashSet},
    error::Error,
};
use ursa::{
    bn::BigNumber,
    cl::{
        new_nonce,
        CredentialPrivateKey,
        RevocationKeyPrivate,
        RevocationRegistry,
        RevocationRegistryDelta,
        RevocationTailsGenerator,
    },
};
use vade_evan_substrate::signing::Signer;

#[cfg(not(target_arch = "wasm32"))]
use std::time::{SystemTime, UNIX_EPOCH};

#[cfg(target_arch = "wasm32")]
use wasm_timer::{SystemTime, UNIX_EPOCH};

/// Holds the logic needed to issue and revoke credentials.
pub struct Issuer {}

impl Issuer {
    pub fn new() -> Issuer {
        Issuer {}
    }

    /// Creates a new credential definition for a `CredentialSchema`. The definition needs to be stored
    /// in a publicly available and temper-proof way.
    ///
    /// Safe prime numbers can be given with `p_safe` and `q_safe` to speed up key generation.
    /// Either both or none of them can be provided. Then can be generated with
    /// `ursa::helpers::generate_safe_prime`.
    ///
    /// # Arguments
    /// * `assigned_did` - DID to be used to revoke this credential definition
    /// * `issuer_did` - DID of the issuer
    /// * `schema` - The `CredentialSchema` this definition belongs to
    /// * `issuer_public_key_did` - DID of the public key to check the assertion proof of the definition document
    /// * `issuer_proving_key` - Private key used to create the assertion proof
    /// * `signer` - `Signer` to sign with
    ///
    /// # Returns
    /// * `CredentialDefinition` - The definition object to be saved in a publicly available and temper-proof way
    /// * `CredentialPrivateKey` - The private key used to sign credentials. Needs to be stored privately & securely
    pub async fn create_credential_definition(
        assigned_did: &str,
        issuer_did: &str,
        schema: &CredentialSchema,
        issuer_public_key_did: &str,
        issuer_proving_key: &str,
<<<<<<< HEAD
        signer: &Box<dyn Signer + Send + Sync>,
        p_safe: Option<&BigNumber>,
        q_safe: Option<&BigNumber>,
=======
        signer: &Box<dyn Signer>,
>>>>>>> aef05953
    ) -> Result<(CredentialDefinition, CredentialPrivateKey), Box<dyn Error>> {
        let created_at = get_now_as_iso_string();
        let (credential_private_key, crypto_credential_def) =
            CryptoIssuer::create_credential_definition(&schema)?;
        let mut definition = CredentialDefinition {
            id: assigned_did.to_owned(),
            r#type: "EvanZKPCredentialDefinition".to_string(),
            issuer: issuer_did.to_owned(),
            schema: schema.id.to_owned(),
            created_at,
            public_key: crypto_credential_def.public_key,
            public_key_correctness_proof: crypto_credential_def.credential_key_correctness_proof,
            proof: None,
        };

        let document_to_sign = serde_json::to_value(&definition)?;

        let proof = create_assertion_proof(
            &document_to_sign,
            &issuer_public_key_did,
            &issuer_did,
            &issuer_proving_key,
            &signer,
        )
        .await?;

        definition.proof = Some(proof);

        Ok((definition, credential_private_key))
    }

    /// Creates a new credential schema specifying properties credentials issued under this schema need to incorporate.
    /// The schema needs to be stored in a publicly available and temper-proof way.
    ///
    /// # Arguments
    /// * `assigned_did` - DID to be used to resolve this credential definition
    /// * `issuer_did` - DID of the issuer
    /// * `schema_name` - Name of the schema
    /// * `description` - Description for the schema. Can be left blank
    /// * `properties` - The properties of the schema as Key-Object pairs#
    /// * `required_properties` - The keys of properties that need to be provided when issuing a credential under this schema.
    /// * `allow_additional_properties` - Specifies whether a credential under this schema is considered valid if it specifies more properties than the schema specifies.
    /// * `issuer_public_key_did` - DID of the public key to check the assertion proof of the definition document
    /// * `issuer_proving_key` - Private key used to create the assertion proof
    /// * `signer` - `Signer` to sign with
    ///
    /// # Returns
    /// * `CredentialSchema` - The schema object to be saved in a publicly available and temper-proof way
    pub async fn create_credential_schema(
        assigned_did: &str,
        issuer_did: &str,
        schema_name: &str,
        description: &str,
        properties: HashMap<String, SchemaProperty>,
        required_properties: Vec<String>,
        allow_additional_properties: bool,
        issuer_public_key_did: &str,
        issuer_proving_key: &str,
        signer: &Box<dyn Signer + Send + Sync>,
    ) -> Result<CredentialSchema, Box<dyn Error>> {
        let created_at = get_now_as_iso_string();

        let mut schema = CredentialSchema {
            id: assigned_did.to_owned(),
            r#type: "EvanVCSchema".to_string(), //TODO: Make enum
            name: schema_name.to_owned(),
            author: issuer_did.to_owned(),
            created_at,
            description: description.to_owned(),
            properties,
            required: required_properties,
            additional_properties: allow_additional_properties,
            proof: None,
        };

        let document_to_sign = serde_json::to_value(&schema)?;

        let proof = create_assertion_proof(
            &document_to_sign,
            &issuer_public_key_did,
            &issuer_did,
            &issuer_proving_key,
            &signer,
        )
        .await?;

        schema.proof = Some(proof);

        Ok(schema)
    }

    /// Creates a new revocation registry definition. This definition is used to prove the non-revocation state of a credential.
    /// It needs to be publicly published and updated after every revocation. The definition is signed by the issuer.
    ///
    /// # Arguments
    /// * `assigned_did` - DID that will point to the registry definition
    /// * `credential_definition` - Credential definition this revocation registry definition will be associated with
    /// * `issuer_public_key_did` - DID of the public key that will be associated with the created signature
    /// * `issuer_proving_key` - Private key of the issuer used for signing the definition
    /// * `signer` - `Signer` to sign with
    /// * `maximum_credential_count` - Capacity of the revocation registry in terms of issuable credentials
    ///
    /// # Returns
    /// A 3-tuple consisting
    /// * `RevocationRegistryDefinition` - the definition
    /// * `RevocationKeyPrivate` - the according revocation private key, and an revocation
    /// * `RevocationIdInformation` - object used for keeping track of issued revocation IDs
    pub async fn create_revocation_registry_definition(
        assigned_did: &str,
        credential_definition: &CredentialDefinition,
        issuer_public_key_did: &str,
        issuer_proving_key: &str,
        signer: &Box<dyn Signer + Send + Sync>,
        maximum_credential_count: u32,
    ) -> Result<
        (
            RevocationRegistryDefinition,
            RevocationKeyPrivate,
            RevocationIdInformation,
        ),
        Box<dyn Error>,
    > {
        let (crypto_rev_def, rev_key_private) = CryptoIssuer::create_revocation_registry(
            &credential_definition.public_key,
            maximum_credential_count,
        )?;

        let updated_at = get_now_as_iso_string();

        let delta_history = DeltaHistory {
            created: SystemTime::now()
                .duration_since(UNIX_EPOCH)
                .map_err(|_| "Error generating unix timestamp for delta history")?
                .as_secs(),
            delta: crypto_rev_def.registry_delta.clone(),
        };

        let mut rev_reg_def = RevocationRegistryDefinition {
            id: assigned_did.to_string(),
            credential_definition: credential_definition.id.to_string(),
            registry: crypto_rev_def.registry,
            registry_delta: crypto_rev_def.registry_delta,
            delta_history: vec![delta_history],
            maximum_credential_count,
            revocation_public_key: crypto_rev_def.revocation_public_key,
            tails: crypto_rev_def.tails,
            updated_at,
            proof: None,
        };

        let revoc_info = RevocationIdInformation {
            definition_id: assigned_did.to_string(),
            next_unused_id: 1, // needs to start at 1
            used_ids: HashSet::new(),
        };

        let document_to_sign = serde_json::to_value(&rev_reg_def)?;
        let proof = create_assertion_proof(
            &document_to_sign,
            &issuer_public_key_did,
            &credential_definition.issuer,
            &issuer_proving_key,
            &signer,
        )
        .await?;

        rev_reg_def.proof = Some(proof);

        Ok((rev_reg_def, rev_key_private, revoc_info))
    }

    /// Issue a new credential, based on a credential request received by the credential subject
    ///
    /// # Arguments
    /// * `issuer_did` - DID of the issuer
    /// * `subject_did` - DID of the subject
    /// * `credential_request` - Credential request object sent by the subject
    /// * `credential_definition` - Credential definition to use for issuance as specified by the credential request
    /// * `credential_private_key` - Issuer's private key associated with the credential definition
    /// * `credential_schema` - Credential schema to be used as specified by the credential request
    /// * `revocation_registry_definition` - Revocation registry definition to be used for issuance
    /// * `revocation_private_key` - Private key associated to the revocation registry definition
    /// * `revocation_info` - Revocation info containing ID counter. Hold by credential definition owner
    /// * `issuance_date` - issuance date for credential, defaults to now, must be a date in the future if provided
    ///
    /// # Returns
    /// Tuple containing
    /// * `Credential` - Issued credential
    /// * `RevocationIdInformation` - Updated `revocation_info` object that needs to be persisted
    pub fn issue_credential(
        issuer_did: &str,
        subject_did: &str,
        credential_request: CredentialRequest,
        credential_definition: CredentialDefinition,
        credential_private_key: CredentialPrivateKey,
        credential_schema: CredentialSchema,
        revocation_registry_definition: &mut RevocationRegistryDefinition,
        revocation_private_key: RevocationKeyPrivate,
        revocation_info: &RevocationIdInformation,
        issuance_date: Option<String>,
    ) -> Result<(Credential, RevocationState, RevocationIdInformation), Box<dyn Error>> {
        let mut data: HashMap<String, EncodedCredentialValue> = HashMap::new();
        //
        // Optional value handling
        //
        let mut processed_credential_request: CredentialRequest =
            serde_json::from_str(&serde_json::to_string(&credential_request)?)?;
        let mut null_values: HashMap<String, String> = HashMap::new();
        for field in &credential_schema.properties {
            if credential_request.credential_values.get(field.0).is_none() {
                for required in &credential_schema.required {
                    if required.eq(field.0) {
                        // No value provided for required schema property
                        let error = format!("Missing required schema property; {}", field.0);
                        return Err(Box::from(error));
                    }
                }
                null_values.insert(field.0.clone(), "null".to_owned()); // omitted property is optional, encode it with 'null'
            } else {
                // Add value to credentialSubject part of VC
                let val = credential_request
                    .credential_values
                    .get(field.0)
                    .ok_or("could not get credential subject from request")?
                    .clone();
                data.insert(field.0.to_owned(), val);
            }
        }

        processed_credential_request
            .credential_values
            .extend(Prover::encode_values(null_values)?);

        let credential_subject = CredentialSubject {
            id: subject_did.to_owned(),
            data,
        };

        let schema_reference = CredentialSchemaReference {
            id: credential_schema.id,
            r#type: "EvanZKPSchema".to_string(),
        };

        // Get next unused revocation ID for credential, mark as used & increment counter
        if revocation_info.next_unused_id == revocation_registry_definition.maximum_credential_count
        {
        }
        let rev_idx = revocation_info.next_unused_id;
        let mut used_ids: HashSet<u32> = revocation_info.used_ids.clone();
        if !used_ids.insert(rev_idx) {
            return Err(Box::from("Could not use next revocation ID as it has already been used - Counter information seems to be corrupted"));
        }

        let new_rev_info = RevocationIdInformation {
            definition_id: revocation_registry_definition.id.clone(),
            next_unused_id: rev_idx + 1,
            used_ids,
        };

        let (signature, signature_correctness_proof, issuance_nonce, witness) =
            CryptoIssuer::sign_credential_with_revocation(
                &processed_credential_request,
                &credential_private_key,
                &credential_definition.public_key,
                revocation_registry_definition,
                rev_idx,
                &revocation_private_key,
            )?;

        let credential_id = generate_uuid();

        let delta: RevocationRegistryDelta = serde_json::from_str(&serde_json::to_string(
            &revocation_registry_definition.registry,
        )?)?;

        let revocation_state = RevocationState {
            credential_id: credential_id.clone(),
            revocation_id: rev_idx,
            delta,
            updated: SystemTime::now()
                .duration_since(UNIX_EPOCH)
                .map_err(|_| "Error generating unix timestamp for delta history")?
                .as_secs(),
            witness,
        };

        let cred_signature = CredentialSignature {
            r#type: "CLSignature2019".to_string(),
            credential_definition: credential_definition.id,
            issuance_nonce,
            signature,
            signature_correctness_proof,
            revocation_id: rev_idx,
            revocation_registry_definition: revocation_registry_definition.id.clone(),
        };

        let credential = Credential {
            context: vec!["https://www.w3.org/2018/credentials/v1".to_string()],
            id: credential_id,
            r#type: vec!["VerifiableCredential".to_string()],
            issuer: issuer_did.to_owned(),
            issuance_date: issuance_date.unwrap_or_else(get_now_as_iso_string),
            credential_subject,
            credential_schema: schema_reference,
            proof: cred_signature,
        };
        Ok((credential, revocation_state, new_rev_info))
    }

    /// Creates a new credential offer, as a response to a `CredentialProposal` sent by a prover.
    ///
    /// # Arguments
    /// * `issuer_did` - DID of the issuer
    /// * `subject_did` - DID of the subject
    /// * `schema_did` - DID of the `CredentialSchema` to be offered
    /// * `credential_definition_did` - DID of the `CredentialDefinition` to be offered
    ///
    /// # Returns
    /// * `CredentialOffer` - The message to be sent to the prover.
    pub fn offer_credential(
        issuer_did: &str,
        subject_did: &str,
        schema_did: &str,
        credential_definition_did: &str,
    ) -> Result<CredentialOffer, Box<dyn Error>> {
        let nonce = new_nonce().map_err(|e| format!("could not get nonce; {}", &e))?;

        Ok(CredentialOffer {
            issuer: issuer_did.to_owned(),
            subject: subject_did.to_owned(),
            r#type: "EvanZKPCredentialOffering".to_string(),
            schema: schema_did.to_owned(),
            credential_definition: credential_definition_did.to_owned(),
            nonce,
        })
    }

    /// Revokes a credential.
    ///
    /// # Arguments
    /// * `issuer` - DID of the issuer
    /// * `revocation_registry_definition` - Revocation registry definition the credential belongs to
    /// * `revocation_id` - Revocation ID of the credential
    /// * `issuer_public_key_did` - DID of the public key that will be associated with the created signature
    /// * `issuer_proving_key` - Private key of the issuer used for signing the definition
    /// * `signer` - `Signer` to sign with
    ///
    /// # Returns
    /// * `RevocationRegistryDefinition` - The updated revocation registry definition that needs to be stored in the original revocation registry definition's place.
    pub async fn revoke_credential(
        issuer: &str,
        revocation_registry_definition: &RevocationRegistryDefinition,
        revocation_id: u32,
        issuer_public_key_did: &str,
        issuer_proving_key: &str,
        signer: &Box<dyn Signer + Send + Sync>,
    ) -> Result<RevocationRegistryDefinition, Box<dyn Error>> {
        let updated_at = get_now_as_iso_string();

        let delta = CryptoIssuer::revoke_credential(revocation_registry_definition, revocation_id)?;

        let mut full_delta: RevocationRegistryDelta =
            revocation_registry_definition.registry_delta.clone();
        full_delta
            .merge(&delta)
            .map_err(|e| format!("could not create revocation registry delta; {}", &e))?;

        let unix_timestamp = SystemTime::now()
            .duration_since(UNIX_EPOCH)
            .map_err(|_| "Error generating unix timestamp for delta history")?
            .as_secs();
        let delta_history = DeltaHistory {
            created: unix_timestamp,
            delta: delta.clone(),
        };

        let mut history_vec = revocation_registry_definition.delta_history.clone();
        history_vec.push(delta_history);

        let tails: RevocationTailsGenerator = revocation_registry_definition.tails.clone();
        let mut rev_reg_def = RevocationRegistryDefinition {
            id: revocation_registry_definition.id.to_owned(),
            credential_definition: revocation_registry_definition
                .credential_definition
                .to_owned(),
            registry: RevocationRegistry::from(full_delta.clone()),
            registry_delta: full_delta,
            delta_history: history_vec,
            maximum_credential_count: revocation_registry_definition.maximum_credential_count,
            revocation_public_key: revocation_registry_definition.revocation_public_key.clone(),
            tails,
            updated_at,
            proof: None,
        };

        let document_to_sign = serde_json::to_value(&rev_reg_def)?;
        let proof = create_assertion_proof(
            &document_to_sign,
            issuer_public_key_did,
            issuer,
            issuer_proving_key,
            &signer,
        )
        .await?;

        rev_reg_def.proof = Some(proof);

        Ok(rev_reg_def)
    }
}

impl Default for Issuer {
    fn default() -> Self {
        Self::new()
    }
}

#[cfg(test)]
mod tests {
    extern crate env_logger;
    extern crate log;
    extern crate utilities;

    use super::*;
    use crate::{
        application::datatypes::{CredentialSchema, SchemaProperty},
        crypto::crypto_utils::check_assertion_proof,
    };
    use std::{collections::HashMap, error::Error};
    use utilities::test_data::{
        accounts::local::{ISSUER_ADDRESS, ISSUER_DID, ISSUER_PRIVATE_KEY},
        did::{EXAMPLE_DID_1, EXAMPLE_DID_DOCUMENT_1},
        vc_zkp::EXAMPLE_CREDENTIAL_SCHEMA,
    };
    use vade_evan_substrate::signing::{LocalSigner, Signer};

    #[tokio::test]
    async fn can_create_schema() -> Result<(), Box<dyn Error>> {
        match env_logger::try_init() {
            Ok(_) | Err(_) => (),
        };

        let did_document = serde_json::to_value(&EXAMPLE_DID_DOCUMENT_1)?;
        let mut required_properties: Vec<String> = Vec::new();
        let mut test_properties: HashMap<String, SchemaProperty> = HashMap::new();
        test_properties.insert(
            "test_property_string".to_owned(),
            SchemaProperty {
                r#type: "string".to_owned(),
                format: None,
                items: None,
            },
        );
        required_properties.push("test_property_string".to_owned());

        let signer: Box<dyn Signer + Send + Sync> = Box::new(LocalSigner::new());
        let schema: CredentialSchema = Issuer::create_credential_schema(
            EXAMPLE_DID_1,
            ISSUER_DID,
            "test_schema",
            "Test description",
            test_properties,
            required_properties,
            false,
            &did_document["publicKey"][0]["id"].to_string(),
            &ISSUER_PRIVATE_KEY,
            &signer,
        )
        .await?;

        assert_eq!(&schema.author, &ISSUER_DID);
        assert_eq!(schema.additional_properties, false);
        let result_property: &SchemaProperty =
            &schema.properties.get("test_property_string").unwrap();
        let expected: SchemaProperty = SchemaProperty {
            r#type: "string".to_owned(),
            format: None,
            items: None,
        };
        assert_eq!(
            serde_json::to_string(&result_property).unwrap(),
            serde_json::to_string(&expected).unwrap(),
        );

        let serialized = serde_json::to_string(&schema).unwrap();
        assert!(match check_assertion_proof(&serialized, ISSUER_ADDRESS) {
            Ok(()) => true,
            Err(e) => panic!("assertion check failed with: {}", e),
        });

        Ok(())
    }

    #[tokio::test]
    async fn can_create_credential_definition() -> Result<(), Box<dyn Error>> {
        let schema: CredentialSchema = serde_json::from_str(&EXAMPLE_CREDENTIAL_SCHEMA).unwrap();
        let signer: Box<dyn Signer + Send + Sync> = Box::new(LocalSigner::new());
        let (definition, _) = Issuer::create_credential_definition(
            &EXAMPLE_DID_1,
            &ISSUER_DID,
            &schema,
            "did:evan:testcore:0x0f737d1478ea29df0856169f25ca9129035d6fd1#key-1",
            &ISSUER_PRIVATE_KEY,
            &signer,
        )
        .await?;

        assert_eq!(
            serde_json::to_string(&definition.issuer).unwrap(),
            serde_json::to_string(&ISSUER_DID).unwrap(),
        );

        assert_eq!(
            serde_json::to_string(&definition.schema).unwrap(),
            serde_json::to_string(&schema.id).unwrap()
        );

        assert_eq!(&definition.id, EXAMPLE_DID_1);

        let serialized = serde_json::to_string(&definition).unwrap();
        assert!(match check_assertion_proof(&serialized, ISSUER_ADDRESS) {
            Ok(()) => true,
            Err(e) => panic!("assertion check failed with: {}", e),
        });

        Ok(())
    }
}<|MERGE_RESOLUTION|>--- conflicted
+++ resolved
@@ -92,13 +92,7 @@
         schema: &CredentialSchema,
         issuer_public_key_did: &str,
         issuer_proving_key: &str,
-<<<<<<< HEAD
         signer: &Box<dyn Signer + Send + Sync>,
-        p_safe: Option<&BigNumber>,
-        q_safe: Option<&BigNumber>,
-=======
-        signer: &Box<dyn Signer>,
->>>>>>> aef05953
     ) -> Result<(CredentialDefinition, CredentialPrivateKey), Box<dyn Error>> {
         let created_at = get_now_as_iso_string();
         let (credential_private_key, crypto_credential_def) =
