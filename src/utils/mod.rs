/*
  Copyright (c) 2018-present evan GmbH.

  Licensed under the Apache License, Version 2.0 (the "License");
  you may not use this file except in compliance with the License.
  You may obtain a copy of the License at

      http://www.apache.org/licenses/LICENSE-2.0

  Unless required by applicable law or agreed to in writing, software
  distributed under the License is distributed on an "AS IS" BASIS,
  WITHOUT WARRANTIES OR CONDITIONS OF ANY KIND, either express or implied.
  See the License for the specific language governing permissions and
  limitations under the License.
*/

<<<<<<< HEAD
#[cfg(feature = "did")]
=======
pub mod signing;
>>>>>>> 1172362d
pub mod substrate;
#[cfg(feature = "vc-zkp")]
pub mod utils;

#[cfg(feature = "did")]
#[macro_use]
pub mod extrinsic;<|MERGE_RESOLUTION|>--- conflicted
+++ resolved
@@ -14,11 +14,8 @@
   limitations under the License.
 */
 
-<<<<<<< HEAD
+pub mod signing;
 #[cfg(feature = "did")]
-=======
-pub mod signing;
->>>>>>> 1172362d
 pub mod substrate;
 #[cfg(feature = "vc-zkp")]
 pub mod utils;
