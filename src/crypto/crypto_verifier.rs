pub mod verifier {
  extern crate ursa;

  use ursa::cl::issuer::Issuer as CryptoIssuer;
  use ursa::cl::verifier::Verifier as CryptoVerifier;
  use ursa::cl::SubProofRequest;
  use ursa::cl::Proof as CryptoProof;
  use ursa::cl::SubProof;
  use ursa::cl::RevocationKeyPublic;
  use ursa::cl::RevocationRegistry;

  use crate::application::datatypes::{
    ProofPresentation,
    ProofRequest,
    CredentialDefinition,
    CredentialSchema,
    RevocationRegistryDefinition,
  };
  use std::collections::HashMap;


  pub struct CredVerifier {

  }

  impl CredVerifier {

    pub fn new() -> CredVerifier {
      CredVerifier {
      }
    }

    pub fn request_proof(attributes: Vec<&str>) -> SubProofRequest {
      let mut sub_proof_request_builder = CryptoVerifier::new_sub_proof_request_builder().unwrap();
      for i in 0 .. attributes.len() {
        sub_proof_request_builder.add_revealed_attr(&attributes[i]).unwrap();
      }
      let sub_proof_request = sub_proof_request_builder.finalize().unwrap();

      return sub_proof_request;
    }

    pub fn verify_proof(
      presented_proof: &ProofPresentation,
      proof_request: &ProofRequest,
      credential_definitions: &HashMap<String, CredentialDefinition>,
      credential_schemas: &HashMap<String, CredentialSchema>,
      revocation_registiry_definition: &HashMap<String, Option<RevocationRegistryDefinition>>
    ) -> Result<(), Box<dyn std::error::Error>>{

      let mut proof_verifier = CryptoVerifier::new_proof_verifier().unwrap();

      let mut non_credential_schema_builder = CryptoIssuer::new_non_credential_schema_builder().unwrap();
      non_credential_schema_builder.add_attr("master_secret").unwrap();
      let non_credential_schema = non_credential_schema_builder.finalize().unwrap();

      let mut pub_key;
      let mut credential_schema_builder;
      let mut sub_proof_request_builder;
      for sub_proof_request in &proof_request.sub_proof_requests {

        credential_schema_builder = CryptoIssuer::new_credential_schema_builder().unwrap();
        for property in credential_schemas.get(&sub_proof_request.schema).unwrap().properties.keys() {
          credential_schema_builder.add_attr(property).unwrap();
        }

        sub_proof_request_builder = CryptoVerifier::new_sub_proof_request_builder().unwrap();
        for property in &sub_proof_request.revealed_attributes {
          sub_proof_request_builder.add_revealed_attr(&property).unwrap();
        }

        let mut key: Option<RevocationKeyPublic> = None;
        let mut registry: Option<RevocationRegistry> = None;
        let reg_def = revocation_registiry_definition.get(&sub_proof_request.schema).unwrap();
        if reg_def.is_some() {
          key = Some(reg_def.as_ref().unwrap().revocation_public_key.clone());
          registry = Some(serde_json::from_str(&serde_json::to_string(&reg_def.as_ref().unwrap().registry).unwrap()).unwrap());
        }

        pub_key = &credential_definitions.get(&sub_proof_request.schema).unwrap().public_key;
        proof_verifier.add_sub_proof_request(
          &sub_proof_request_builder.finalize().unwrap(),
          &credential_schema_builder.finalize().unwrap(),
          &non_credential_schema,
          &pub_key,
          key.as_ref(),
          registry.as_ref()
        ).unwrap();
      }


      // Create Ursa proof object
      let mut sub_proofs: Vec<SubProof> = Vec::new();
      for vc in &presented_proof.verifiable_credential {
        sub_proofs.push(serde_json::from_str(&vc.proof.proof).unwrap());
      }
      let serialized = format!(r###"{{
              "proofs": {},
              "aggregated_proof": {}
          }}"###,
          serde_json::to_string(&sub_proofs).unwrap(),
          &presented_proof.proof.aggregated_proof
      );
      let ursa_proof: CryptoProof = serde_json::from_str(&serialized).unwrap();

      if proof_verifier.verify(&ursa_proof, &presented_proof.proof.nonce).unwrap() {
        Ok(())
      } else {
        Err(From::from("Proof verification failed"))
      }
<<<<<<< HEAD
    }
=======

    }

>>>>>>> 7e16a900
  }
}<|MERGE_RESOLUTION|>--- conflicted
+++ resolved
@@ -108,12 +108,6 @@
       } else {
         Err(From::from("Proof verification failed"))
       }
-<<<<<<< HEAD
     }
-=======
-
-    }
-
->>>>>>> 7e16a900
   }
 }