/*
  Copyright (c) 2018-present evan GmbH.

  Licensed under the Apache License, Version 2.0 (the "License");
  you may not use this file except in compliance with the License.
  You may obtain a copy of the License at

      http://www.apache.org/licenses/LICENSE-2.0

  Unless required by applicable law or agreed to in writing, software
  distributed under the License is distributed on an "AS IS" BASIS,
  WITHOUT WARRANTIES OR CONDITIONS OF ANY KIND, either express or implied.
  See the License for the specific language governing permissions and
  limitations under the License.
*/

// shared
use console_log;
use vade::Vade;
use wasm_bindgen::prelude::*;
// did
#[cfg(feature = "did")]
use crate::resolver::{ResolverConfig, SubstrateDidResolverEvan};
#[cfg(feature = "did")]
use std::env;
// vc-zkp
#[cfg(feature = "vc-zkp")]
use std::collections::HashMap;
#[cfg(feature = "vc-zkp")]
use crate::VadeEvan;
#[cfg(feature = "vc-zkp")]
use crate::{
    application::{
        datatypes::{
            Credential,
            CredentialDefinition,
            CredentialOffer,
            CredentialRequest,
            CredentialSchema,
            CredentialSecretsBlindingFactors,
            MasterSecret,
            ProofRequest,
            RevocationRegistryDefinition,
        },
        prover::Prover,
    },
    IssueCredentialResult,
};
#[cfg(feature = "vc-zkp")]
use serde_json::Value;
#[cfg(feature = "vc-zkp")]
use ursa::cl::Witness;

#[cfg(feature = "vc-zkp")]
const EVAN_METHOD: &str = "did:evan";

/// small drop-in replacement for asserts
/// if condition is false, will evaluate `create_msg` function and return an Err with it
fn ensure<F>(condition: bool, create_msg: F)
    -> Result<(), JsValue>
    where F: FnOnce() -> String
{
    if condition {
        Ok(())
    } else {
        Err(JsValue::from(&create_msg().to_string()))
    }
}

// shared
#[wasm_bindgen]
pub fn set_panic_hook() {
    console_error_panic_hook::set_once();
}

#[wasm_bindgen]
pub fn set_log_level(log_level: String) {
    let _ = match log_level.as_str() {
        "trace" => console_log::init_with_level(log::Level::Trace),
        "debug" => console_log::init_with_level(log::Level::Debug),
        "info" => console_log::init_with_level(log::Level::Info),
        "error" => console_log::init_with_level(log::Level::Error),
        _ => console_log::init_with_level(log::Level::Error),
    };
}

// did
#[cfg(feature = "did")]
#[wasm_bindgen]
pub async fn did_resolve(
    did: String,
) -> Result<String, JsValue> {
    let mut vade = get_vade().map_err(jsify)?;
    let results = vade
        .did_resolve(&did)
        .await
        .map_err(jsify)?;

    let err_msg = "could not get DID document";
    ensure(results.len() > 0, || format!("{}: '{}'", &err_msg, &did))?;

    Ok(results[0]
        .as_ref()
        .ok_or_else(|| err_msg.to_string())?
        .to_string())
}

// did
#[cfg(feature = "did")]
#[wasm_bindgen]
pub async fn did_update(
    did: String,
    options: String,
    payload: String,
) -> Result<(), JsValue> {
    let mut vade = get_vade().map_err(jsify)?;
    let results = vade
        .did_update(&did, &options, &payload)
        .await
        .map_err(jsify)?;

    let err_msg = "could not update DID document";
    ensure(results.len() > 0, || format!("{}: '{}'", &err_msg, &did))?;

    Ok(())
}

// vc-zkp
#[cfg(feature = "vc-zkp")]
#[wasm_bindgen]
pub async fn create_schema(
    issuer: String,
    schema_name: String,
    description: String,
    properties: String,
    required_properties: String,
    issuer_public_key_did: String,
    issuer_proving_key: String,
    private_key: String,
    identity: String,
) -> Result<String, JsValue> {
    let mut vade = get_vade().map_err(jsify)?;

    let options = get_options(private_key, identity);
    let payload = format!(
        r###"{{
            "issuer": "{}",
            "schemaName": "{}",
            "description": "{}",
            "properties": {},
            "requiredProperties": {},
            "allowAdditionalProperties": false,
            "issuerPublicKeyDid": "{}",
            "issuerProvingKey": "{}"
        }}"###,
        issuer,
        schema_name,
        description,
        properties,
        required_properties,
        issuer_public_key_did,
        issuer_proving_key,
    );
    let results = vade
        .vc_zkp_create_credential_schema(EVAN_METHOD, &options, &payload)
        .await
        .map_err(jsify)?;

    let err_msg = "could not create schema";
    ensure(results.len() > 0, || &err_msg)?;

    Ok(results[0]
        .as_ref()
        .ok_or(&err_msg)?
        .to_string())
}

#[cfg(feature = "vc-zkp")]
#[wasm_bindgen]
pub async fn create_credential_definition(
    schema_id: String,
    issuer_did: String,
    issuer_public_key_did_id: String,
    issuer_private_key: String,
    private_key: String,
    identity: String,
) -> Result<String, JsValue> {
    let mut vade = get_vade().map_err(jsify)?;

    let options = get_options(private_key, identity);
    let payload = format!(
        r###"{{
        "schemaDid": "{}",
        "issuerDid": "{}",
        "issuerPublicKeyDid": "{}",
        "issuerProvingKey": "{}"
    }}"###,
        schema_id, issuer_did, issuer_public_key_did_id, issuer_private_key
    );
    let results = vade
        .vc_zkp_create_credential_definition(EVAN_METHOD, &options, &payload)
        .await
        .map_err(jsify)?;

    let err_msg = "could not create credential definition";
    ensure(results.len() > 0, || &err_msg)?;

    Ok(results[0]
        .as_ref()
        .ok_or(&err_msg)?
        .to_string())
}

#[cfg(feature = "vc-zkp")]
#[wasm_bindgen]
pub async fn request_proof(
    schema_id: String,
    subject_did: String,
    issuer_did: String,
    revealed_attributes: String,
) -> Result<String, JsValue> {
    let mut vade = get_vade().map_err(jsify)?;

    let payload = format!(
        r###"{{
          "verifierDid": "{}",
          "proverDid": "{}",
          "subProofRequests": [{{
              "schema": "{}",
              "revealedAttributes": {}
          }}]
        }}"###,
        issuer_did, subject_did, schema_id, revealed_attributes,
    );
    let results = vade
        .vc_zkp_request_proof(EVAN_METHOD, "", &payload)
        .await
        .map_err(jsify)?;

    let err_msg = "could not create proof request";
    ensure(results.len() > 0, || &err_msg)?;

    Ok(results[0]
        .as_ref()
        .ok_or(&err_msg)?
        .to_string())
}

#[cfg(feature = "vc-zkp")]
#[wasm_bindgen]
pub fn create_master_secret() -> Result<String, JsValue> {
    serde_json::to_string(&ursa::cl::prover::Prover::new_master_secret()?)
        .map_err(|e| JsValue::from(format!("{}", e)))
}

#[cfg(feature = "vc-zkp")]
#[wasm_bindgen]
pub async fn create_credential_proposal(
    schema_id: String,
    subject_did: String,
    issuer_did: String,
) -> Result<String, JsValue> {
    let mut vade = get_vade().map_err(jsify)?;

    let payload = format!(
        r###"{{
          "issuer": "{}",
          "subject": "{}",
          "schema": "{}"
      }}"###,
        issuer_did, subject_did, schema_id
    );
    let results = vade
        .vc_zkp_create_credential_proposal(EVAN_METHOD, "", &payload)
        .await
        .map_err(jsify)?;

    let err_msg = "could not create credential proposal";
    ensure(results.len() > 0, || &err_msg)?;

    Ok(results[0]
        .as_ref()
        .ok_or(&err_msg)?
        .to_string())
}

#[cfg(feature = "vc-zkp")]
#[wasm_bindgen]
pub async fn create_credential_offer(
    proposal: String,
    credential_definition_id: String,
) -> Result<String, JsValue> {
    let mut vade = get_vade().map_err(jsify)?;
    let mut message_value: Value = serde_json::from_str(&proposal).map_err(jsify_serde)?;
    message_value["credentialDefinition"] = Value::from(credential_definition_id);
    let payload = serde_json::to_string(&message_value).map_err(jsify_serde)?;

    let results = vade
        .vc_zkp_create_credential_offer(EVAN_METHOD, "", &payload)
        .await
        .map_err(jsify)?;
    let err_msg = "could not create credential offer";
    ensure(results.len() > 0, || &err_msg)?;

    Ok(results[0]
        .as_ref()
        .ok_or(&err_msg)?
        .to_string())
}

#[cfg(feature = "vc-zkp")]
#[wasm_bindgen]
pub async fn create_credential_request(
    offer: String,
    master_secret: String,
    credential_values: String,
) -> Result<String, JsValue> {
    let mut vade = get_vade().map_err(jsify)?;
    let offer_object: CredentialOffer = serde_json::from_str(&offer).map_err(jsify_serde)?;
    let results = vade
        .did_resolve(&offer_object.schema)
        .await
        .map_err(jsify)?;
    let schema = results[0]
        .as_ref()
        .ok_or("could not get schema did document")?;
    let payload = format!(
        r###"{{
            "credentialOffering": {},
            "credentialSchema": {},
            "masterSecret": {},
            "credentialValues": {}
        }}"###,
        offer, schema, master_secret, credential_values,
    );
    let results = vade
        .vc_zkp_request_credential(EVAN_METHOD, "", &payload)
        .await
        .map_err(jsify)?;

    let err_msg = "could not create credential request";
    ensure(results.len() > 0, || &err_msg);

    Ok(results[0]
        .as_ref()
        .ok_or(&err_msg)?
        .to_string())
}

#[cfg(feature = "vc-zkp")]
#[wasm_bindgen]
pub async fn create_revocation_registry_definition(
    credential_definition_id: String,
    max_credential_count: u32,
    issuer_public_key_did: String,
    issuer_private_key: String,
    private_key: String,
    identity: String,
) -> Result<String, JsValue> {
    let mut vade = get_vade().map_err(jsify)?;

    let options = get_options(private_key, identity);
    let payload = format!(
        r###"{{
        "credentialDefinition": "{}",
        "issuerPublicKeyDid": "{}",
        "issuerProvingKey": "{}",
        "maximumCredentialCount": {}
    }}"###,
        credential_definition_id, issuer_public_key_did, issuer_private_key, max_credential_count
    );
    let results = vade
        .vc_zkp_create_revocation_registry_definition(EVAN_METHOD, &options, &payload)
        .await
        .map_err(jsify)?;

    let err_msg = "could not create revocation registry definition";
    ensure(results.len() > 0, || &err_msg);

    Ok(results[0]
        .as_ref()
        .ok_or(&err_msg)?
        .to_string())
}

#[cfg(feature = "vc-zkp")]
#[wasm_bindgen]
pub async fn issue_credential(
    definition: String,
    credential_private_key: String,
    request: String,
    revocation_key_private: String,
    revocation_info: String,
    revocation_definition: String,
    blinding_factors: String,
    master_secret: String,
    issuer_did: String,
    subject_did: String,
) -> Result<String, JsValue> {
    let mut vade = get_vade().map_err(jsify)?;
    debug!("get did {}", definition);
    let results = &vade.did_resolve(&definition).await.map_err(jsify)?;
    let credential_definition_doc = results[0]
        .as_ref()
        .ok_or("could not get credential definition did document")?;

    debug!("parse doc");
    let definition_parsed: CredentialDefinition =
        serde_json::from_str(&credential_definition_doc).map_err(jsify_serde)?;
    let request_parsed: CredentialRequest = serde_json::from_str(&request).map_err(jsify_serde)?;
    let blinding_factors_parsed: CredentialSecretsBlindingFactors =
        serde_json::from_str(&blinding_factors).map_err(jsify_serde)?;
    let master_secret_parsed: MasterSecret =
        serde_json::from_str(&master_secret).map_err(jsify_serde)?;
    let results = &vade
        .did_resolve(&revocation_definition)
        .await
        .map_err(jsify)?;
    let revocation_definition_doc = results[0]
        .as_ref()
        .ok_or("could not get revocation registry did document")?;
    let revocation_definition_parsed: RevocationRegistryDefinition =
        serde_json::from_str(&revocation_definition_doc).map_err(jsify_serde)?;

    let payload = format!(
        r###"{{
          "issuer": "{}",
          "subject": "{}",
          "credentialRequest": {},
          "credentialPrivateKey": {},
          "credentialRevocationDefinition": "{}",
          "revocationPrivateKey": {},
          "revocationInformation": {}
      }}"###,
        issuer_did,
        subject_did,
        request,
        credential_private_key,
        revocation_definition_parsed.id,
        revocation_key_private,
        revocation_info,
    );

    let results = vade
        .vc_zkp_issue_credential(EVAN_METHOD, "", &payload)
        .await
        .map_err(jsify)?;

    let err_msg = "could not issue credential";
    ensure(results.len() > 0, || &err_msg);
    let mut result: IssueCredentialResult =
        serde_json::from_str(
            results[0]
                .as_ref()
                .ok_or(err_msg)?
            )
            .map_err(jsify_serde)?;
    debug!("get did {}", result.credential.credential_schema.id);
    let results = vade
        .did_resolve(&result.credential.credential_schema.id)
        .await
        .map_err(jsify)?;

    let err_msg = "could not get schema did document";
    ensure(results.len() > 0, || &err_msg);

    let schema_doc = results[0]
        .as_ref()
        .ok_or(&err_msg)?;

    let schema: CredentialSchema = serde_json::from_str(&schema_doc).map_err(jsify_serde)?;
    Prover::post_process_credential_signature(
        &mut result.credential,
        &schema,
        &request_parsed,
        &definition_parsed,
        blinding_factors_parsed,
        &master_secret_parsed,
        &revocation_definition_parsed,
        &result.revocation_state.witness,
    )
    .map_err(jsify)?;

    Ok(serde_json::to_string(&result).map_err(jsify_serde)?)
}

#[cfg(feature = "vc-zkp")]
#[wasm_bindgen]
pub async fn present_proof(
    proof_request: String,
    credential: String,
    master_secret: String,
    witness: String,
) -> Result<String, JsValue> {
    let mut vade = get_vade().map_err(jsify)?;

    let proof_request_parsed: ProofRequest =
        serde_json::from_str(&proof_request).map_err(jsify_serde)?;
    let schema_did = &proof_request_parsed.sub_proof_requests[0].schema;
    let credential_parsed: Credential = serde_json::from_str(&credential).map_err(jsify_serde)?;
    let witness_parsed: Witness = serde_json::from_str(&witness).map_err(jsify_serde)?;
    let mut credentials: HashMap<String, Credential> = HashMap::new();
    credentials.insert(
        schema_did.clone(),
        serde_json::from_str(&credential).map_err(jsify_serde)?,
    );

    let mut witnesses: HashMap<String, Witness> = HashMap::new();
    witnesses.insert(credential_parsed.id.clone(), witness_parsed.clone());

    let payload = format!(
        r###"{{
            "proofRequest": {},
            "credentials": {},
            "witnesses": {},
            "masterSecret": {}
        }}"###,
        &proof_request,
        serde_json::to_string(&credentials).map_err(jsify_serde)?,
        serde_json::to_string(&witnesses).map_err(jsify_serde)?,
        &master_secret,
    );
    debug!("{}", &payload);
    let results = vade
        .vc_zkp_present_proof(EVAN_METHOD, "", &payload)
        .await
        .map_err(jsify)?;

    // check results
    let err_msg = "could not create proof presentation";
    ensure(results.len() > 0, || &err_msg);

    Ok(results[0]
        .as_ref()
        .ok_or(&err_msg)?
        .to_string())
}

#[cfg(feature = "vc-zkp")]
#[wasm_bindgen]
pub async fn verify_proof(
    presented_proof: String,
    proof_request: String,
) -> Result<String, JsValue> {
    let mut vade = get_vade().map_err(jsify)?;
    console_error_panic_hook::set_once();
    let payload = format!(
        r###"{{
              "presentedProof": {},
              "proofRequest": {}
          }}"###,
        presented_proof, proof_request
    );
    let results = vade
        .vc_zkp_verify_proof(EVAN_METHOD, "", &payload)
        .await
        .map_err(jsify)?;

    // check results
    let err_msg = "could not verify proof";
    ensure(results.len() > 0, || &err_msg);

    Ok(results[0]
        .as_ref()
        .ok_or(&err_msg)?
        .to_string())
}

/// Whitelists a specific evan did on substrate that this private key can create DIDs.
///
/// # Arguments
///
/// * `did` - Substrate identity to whitelist (e.g. did:evan:0x12345)
/// * `private_key` - private key (without '0x' prefix)
/// * `identity` - identity without prefix (e.g. 12345)
#[cfg(feature = "did")]
#[wasm_bindgen]
pub async fn whitelist_identity(
    did: String,
    private_key: String,
    identity: String,
) -> Result<(), JsValue> {
    let mut vade = get_vade().map_err(jsify)?;
    let payload = format!(
        r###"{{
            "privateKey": "{}",
            "identity": "{}",
            "operation": "whitelistIdentity"
        }}"###,
        private_key, identity,
    );

    let results = vade.did_update(&did, &payload, &"".to_string())
        .await
        .map_err(jsify)?;
    
    ensure(
        results.len() > 0,
        || format!("could not whitelist identity '{}', no response from plugins", &did)
    )?;

    Ok(())
}

#[cfg(feature = "vc-zkp")]
fn get_options(private_key: String, identity: String) -> String {
    format!(
        r###"{{
            "privateKey": "{}",
            "identity": "{}"
        }}"###,
        private_key, identity,
    )
}

fn get_vade() -> Result<Vade, Box<dyn std::error::Error>> {
    let mut vade = Vade::new();

    #[cfg(feature = "did")]
    vade.register_plugin(Box::from(SubstrateDidResolverEvan::new(ResolverConfig {
        signing_url: env::var("VADE_EVAN_SIGNING_URL").unwrap_or_else(
            |_| "https://tntkeyservices-e0ae.azurewebsites.net/api/key/sign".to_string()),
        target: env::var("VADE_EVAN_SUBSTRATE_IP").unwrap_or_else(|_| "13.69.59.185".to_string()),
    })));
    #[cfg(feature = "vc-zkp")]
    vade.register_plugin(Box::from(get_vade_evan()?));

    Ok(vade)
}

#[cfg(feature = "vc-zkp")]
fn get_vade_evan() -> Result<VadeEvan, Box<dyn std::error::Error>> {
<<<<<<< HEAD
    #[cfg(not(feature = "did"))]
    let internal_vade = Vade::new();
    #[cfg(feature = "did")]
    let mut internal_vade = Vade::new();
    internal_vade.register_plugin(Box::from(substrate_resolver));
    #[cfg(feature = "did")]
    internal_vade.register_plugin(Box::from(SubstrateDidResolverEvan::new(ResolverConfig {
        signing_url: env::var("VADE_EVAN_SIGNING_URL").unwrap_or_else(
            |_| "https://tntkeyservices-e0ae.azurewebsites.net/api/key/sign".to_string()),
=======
    let signing_url = env::var("VADE_EVAN_SIGNING_URL").unwrap_or_else(
        |_| "https://tntkeyservices-e0ae.azurewebsites.net/api/key/sign".to_string());
    let substrate_resolver = SubstrateDidResolverEvan::new(ResolverConfig {
        signing_url: signing_url.to_string(),
>>>>>>> 1172362d
        target: env::var("VADE_EVAN_SUBSTRATE_IP").unwrap_or_else(|_| "13.69.59.185".to_string()),
    })));

    Ok(VadeEvan::new(internal_vade, &signing_url))
}

fn jsify(err: Box<dyn std::error::Error>) -> JsValue {
    JsValue::from(format!("{}", err))
}

#[cfg(feature = "vc-zkp")]
fn jsify_serde(err: serde_json::error::Error) -> JsValue {
    JsValue::from(format!("{}", err))
}<|MERGE_RESOLUTION|>--- conflicted
+++ resolved
@@ -630,7 +630,6 @@
 
 #[cfg(feature = "vc-zkp")]
 fn get_vade_evan() -> Result<VadeEvan, Box<dyn std::error::Error>> {
-<<<<<<< HEAD
     #[cfg(not(feature = "did"))]
     let internal_vade = Vade::new();
     #[cfg(feature = "did")]
@@ -640,12 +639,6 @@
     internal_vade.register_plugin(Box::from(SubstrateDidResolverEvan::new(ResolverConfig {
         signing_url: env::var("VADE_EVAN_SIGNING_URL").unwrap_or_else(
             |_| "https://tntkeyservices-e0ae.azurewebsites.net/api/key/sign".to_string()),
-=======
-    let signing_url = env::var("VADE_EVAN_SIGNING_URL").unwrap_or_else(
-        |_| "https://tntkeyservices-e0ae.azurewebsites.net/api/key/sign".to_string());
-    let substrate_resolver = SubstrateDidResolverEvan::new(ResolverConfig {
-        signing_url: signing_url.to_string(),
->>>>>>> 1172362d
         target: env::var("VADE_EVAN_SUBSTRATE_IP").unwrap_or_else(|_| "13.69.59.185".to_string()),
     })));
 
