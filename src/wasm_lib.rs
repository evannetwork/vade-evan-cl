--- conflicted
+++ resolved
@@ -37,6 +37,7 @@
         Credential,
         CredentialDefinition,
         CredentialRequest,
+        CredentialSchema,
         CredentialSecretsBlindingFactors,
         MasterSecret,
         ProofRequest,
@@ -227,15 +228,9 @@
 ) -> Result<String, JsValue> {
     let mut vade = get_vade();
     debug!("get did {}", definition);
-<<<<<<< HEAD
     let results = &vade.did_resolve(&definition).await.unwrap();
     let credential_definition_doc = results[0].as_ref().unwrap();
-=======
-    let credential_definition_doc = vade.get_did_document(
-      &definition
-    ).await.unwrap();
-
->>>>>>> 83d43da1
+
     debug!("parse doc");
     let definition_parsed: CredentialDefinition = serde_json::from_str(&credential_definition_doc).unwrap();
     let request_parsed: CredentialRequest = serde_json::from_str(&request).unwrap();
@@ -245,49 +240,8 @@
     let revocation_definition_doc = results[0].as_ref().unwrap();
     let revocation_definition_parsed: RevocationRegistryDefinition = serde_json::from_str(&revocation_definition_doc).unwrap();
 
-<<<<<<< HEAD
-    let payload = format!(
-        r###"{{
-            "issuer": "{}",
-            "subject": "{}",
-            "credentialRequest": {},
-            "credentialPrivateKey": {},
-            "credentialRevocationDefinition": "{}",
-            "revocationPrivateKey": {},
-            "revocationInformation": {}
-        }}"###,
-        issuer_did,
-        subject_did,
-        request,
-        credential_private_key,
-        revocation_definition_parsed.id,
-        revocation_key_private,
-        revocation_info,
-    );
-
-    let results = vade.vc_zkp_issue_credential(EVAN_METHOD, "", &payload).await.unwrap();
-
-    // check results
-    assert_eq!(results.len(), 1);
-
-    let mut result: IssueCredentialResult = serde_json::from_str(&results[0].as_ref().unwrap()).unwrap();
-
-    Prover::post_process_credential_signature(
-      &mut result.credential,
-      &request_parsed,
-      &definition_parsed,
-      blinding_factors_parsed,
-      &master_secret_parsed,
-      &revocation_definition_parsed,
-      &result.revocation_state.witness
-    );
-
-    Ok(serde_json::to_string(&result).unwrap())
-=======
-    let message_str = format!(
+    let payload = format!(
       r###"{{
-        "type": "issueCredential",
-        "data": {{
           "issuer": "{}",
           "subject": "{}",
           "credentialRequest": {},
@@ -295,43 +249,40 @@
           "credentialRevocationDefinition": "{}",
           "revocationPrivateKey": {},
           "revocationInformation": {}
-        }}
-    }}"###,
-    issuer_did,
-    subject_did,
-    request,
-    credential_private_key,
-    revocation_definition_parsed.id,
-    revocation_key_private,
-    revocation_info,
-  );
-
-  let results = vade.send_message(&message_str).await.unwrap();
-
-  // check results
-  assert_eq!(results.len(), 1);
-
-  let mut result: IssueCredentialResult = serde_json::from_str(results[0].as_ref().unwrap()).unwrap();
-
-  debug!("get did {}", result.credential.credential_schema.id);
-    let schema_doc = vade.get_did_document(
-      &result.credential.credential_schema.id
-    ).await.unwrap();
-
-  let schema: CredentialSchema = serde_json::from_str(&schema_doc).unwrap();
-  Prover::post_process_credential_signature(
-    &mut result.credential,
-    &schema,
-    &request_parsed,
-    &definition_parsed,
-    blinding_factors_parsed,
-    &master_secret_parsed,
-    &revocation_definition_parsed,
-    &result.revocation_state.witness
-  );
-
-  Ok(serde_json::to_string(&result).unwrap())
->>>>>>> 83d43da1
+      }}"###,
+      issuer_did,
+      subject_did,
+      request,
+      credential_private_key,
+      revocation_definition_parsed.id,
+      revocation_key_private,
+      revocation_info,
+    );
+
+    let results = vade.vc_zkp_issue_credential(EVAN_METHOD, "", &payload).await.unwrap();
+
+    // check results
+    assert_eq!(results.len(), 1);
+
+    let mut result: IssueCredentialResult = serde_json::from_str(results[0].as_ref().unwrap()).unwrap();
+
+    debug!("get did {}", result.credential.credential_schema.id);
+    let results = vade.did_resolve(&result.credential.credential_schema.id).await.unwrap();
+    let schema_doc = results[0].as_ref().unwrap();
+
+    let schema: CredentialSchema = serde_json::from_str(&schema_doc).unwrap();
+    Prover::post_process_credential_signature(
+      &mut result.credential,
+      &schema,
+      &request_parsed,
+      &definition_parsed,
+      blinding_factors_parsed,
+      &master_secret_parsed,
+      &revocation_definition_parsed,
+      &result.revocation_state.witness
+    );
+
+    Ok(serde_json::to_string(&result).unwrap())
 }
 
 #[wasm_bindgen]
